--- conflicted
+++ resolved
@@ -429,11 +429,7 @@
         const std::string &creator_account_id) {
       auto add_peer = static_cast<const AddPeer &>(command);
       // Will return false if peer is not unique
-<<<<<<< HEAD
-      return commands.insertPeer(add_peer.peer);
-=======
-      return errorIfNot(commands.insertPeer(peer), "peer is not unique");
->>>>>>> 6d4450f0
+      return errorIfNot(commands.insertPeer(add_peer.peer), "peer is not unique");
     }
 
     bool AddPeerExecutor::hasPermissions(
