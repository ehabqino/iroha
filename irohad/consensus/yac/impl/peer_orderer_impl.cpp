--- conflicted
+++ resolved
@@ -30,26 +30,14 @@
           std::shared_ptr<ametsuchi::PeerQuery> peer_query)
           : query_(std::move(peer_query)) {}
 
-<<<<<<< HEAD
-      nonstd::optional<ClusterOrdering> PeerOrdererImpl::getInitialOrdering() {
-        return query_->getLedgerPeers() | [](const auto &peers) {
-          auto prs = shared_model::interface::toOldVector(peers);
-          return ClusterOrdering::create(prs);
-        };
-=======
       boost::optional<ClusterOrdering> PeerOrdererImpl::getInitialOrdering() {
         return query_->getLedgerPeers() |
             [](const auto &peers) { return ClusterOrdering::create(peers); };
->>>>>>> 61969d20
       }
 
       boost::optional<ClusterOrdering> PeerOrdererImpl::getOrdering(
           const YacHash &hash) {
         return query_->getLedgerPeers() | [&hash](auto peers) {
-<<<<<<< HEAD
-          auto prs = shared_model::interface::toOldVector(peers);
-=======
->>>>>>> 61969d20
           std::seed_seq seed(hash.block_hash.begin(), hash.block_hash.end());
           std::default_random_engine gen(seed);
           std::shuffle(peers.begin(), peers.end(), gen);
