/**
 * Copyright Soramitsu Co., Ltd. 2017 All Rights Reserved.
 * http://soramitsu.co.jp
 *
 * Licensed under the Apache License, Version 2.0 (the "License");
 * you may not use this file except in compliance with the License.
 * You may obtain a copy of the License at
 *
 *        http://www.apache.org/licenses/LICENSE-2.0
 *
 * Unless required by applicable law or agreed to in writing, software
 * distributed under the License is distributed on an "AS IS" BASIS,
 * WITHOUT WARRANTIES OR CONDITIONS OF ANY KIND, either express or implied.
 * See the License for the specific language governing permissions and
 * limitations under the License.
 */

#ifndef IROHA_MUTABLE_STORAGE_STUB_HPP
#define IROHA_MUTABLE_STORAGE_STUB_HPP

#include <ametsuchi/ametsuchi_stub.hpp>
#include <ametsuchi/command_executor_stub.hpp>
#include <ametsuchi/mutable_storage.hpp>

namespace iroha {
  namespace ametsuchi {
    class MutableStorageStub : public MutableStorage {
     public:
      MutableStorageStub(AmetsuchiStub& ametsuchi);
      bool apply(dao::Block block,
                 std::function<bool(dao::Block&, CommandExecutor&, WsvQuery&)>
                     function) override;
      rxcpp::observable<dao::Transaction> get_account_transactions(
          ed25519::pubkey_t pub_key) override;
      rxcpp::observable<dao::Transaction> get_asset_transactions(
          std::string asset_full_name) override;
      rxcpp::observable<dao::Transaction> get_wallet_transactions(
          std::string wallet_id) override;
<<<<<<< HEAD

      dao::Peer get_peer(ed25519::pubkey_t pub_key) override;
      dao::Account get_account(
          ed25519::pubkey_t pub_key) override;
=======
      rxcpp::observable<iroha::dao::Block> get_blocks_in_range(
          uint32_t from, uint32_t to) override;
      dao::Account get_account(ed25519::pubkey_t pub_key) override;
>>>>>>> 165ef42e
      dao::Asset get_asset(std::string asset_full_name) override;
      dao::Domain get_domain(std::string domain_full_name) override;
      dao::Wallet get_wallet(std::string wallet_id) override;
      std::vector<dao::Wallet> get_account_wallets(
          ed25519::pubkey_t pub_key) override;
      std::vector<dao::Asset> get_domain_assets(
          std::string domain_full_name) override;

     private:
      AmetsuchiStub& ametsuchi_;
      CommandExecutorStub executor_;
    };
  }  // namespace ametsuchi
}  // namespace iroha

#endif  // IROHA_MUTABLE_STORAGE_STUB_HPP<|MERGE_RESOLUTION|>--- conflicted
+++ resolved
@@ -36,16 +36,13 @@
           std::string asset_full_name) override;
       rxcpp::observable<dao::Transaction> get_wallet_transactions(
           std::string wallet_id) override;
-<<<<<<< HEAD
 
       dao::Peer get_peer(ed25519::pubkey_t pub_key) override;
       dao::Account get_account(
           ed25519::pubkey_t pub_key) override;
-=======
       rxcpp::observable<iroha::dao::Block> get_blocks_in_range(
           uint32_t from, uint32_t to) override;
       dao::Account get_account(ed25519::pubkey_t pub_key) override;
->>>>>>> 165ef42e
       dao::Asset get_asset(std::string asset_full_name) override;
       dao::Domain get_domain(std::string domain_full_name) override;
       dao::Wallet get_wallet(std::string wallet_id) override;
