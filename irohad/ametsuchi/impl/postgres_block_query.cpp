/**
 * Copyright Soramitsu Co., Ltd. 2018 All Rights Reserved.
 * http://soramitsu.co.jp
 *
 * Licensed under the Apache License, Version 2.0 (the "License");
 * you may not use this file except in compliance with the License.
 * You may obtain a copy of the License at
 *
 *        http://www.apache.org/licenses/LICENSE-2.0
 *
 * Unless required by applicable law or agreed to in writing, software
 * distributed under the License is distributed on an "AS IS" BASIS,
 * WITHOUT WARRANTIES OR CONDITIONS OF ANY KIND, either express or implied.
 * See the License for the specific language governing permissions and
 * limitations under the License.
 */

#include "ametsuchi/impl/postgres_block_query.hpp"

#include <boost/range/adaptor/transformed.hpp>
#include <boost/range/algorithm/for_each.hpp>

#include "converters/protobuf/json_proto_converter.hpp"

namespace iroha {
  namespace ametsuchi {

    PostgresBlockQuery::PostgresBlockQuery(soci::session &sql,
                                           KeyValueStorage &file_store)
        : sql_(sql),
          block_store_(file_store),
          log_(logger::log("PostgresBlockIndex")) {}

    PostgresBlockQuery::PostgresBlockQuery(
        std::unique_ptr<soci::session> sql_ptr, KeyValueStorage &file_store)
        : sql_ptr_(std::move(sql_ptr)),
          sql_(*sql_ptr_),
          block_store_(file_store),
          log_(logger::log("PostgresBlockIndex")) {}

    rxcpp::observable<BlockQuery::wBlock> PostgresBlockQuery::getBlocks(
        shared_model::interface::types::HeightType height, uint32_t count) {
      shared_model::interface::types::HeightType last_id =
          block_store_.last_id();
      auto to = std::min(last_id, height + count - 1);
      if (height > to or count == 0) {
        return rxcpp::observable<>::empty<wBlock>();
      }
      return rxcpp::observable<>::range(height, to)
          .flat_map([this](const auto &i) {
            return rxcpp::observable<>::create<PostgresBlockQuery::wBlock>(
<<<<<<< HEAD
                [i, this](const auto &s) {
                  block_store_.get(i) | [](const auto &bytes) {
                    return shared_model::converters::protobuf::jsonToModel<
                        shared_model::proto::Block>(bytesToString(bytes));
                  } | [&s](auto &&block) {
                    s.on_next(std::make_shared<shared_model::proto::Block>(
                        std::move(block)));
                  };
                  s.on_completed();
=======
                [i, this](const auto &block_subscriber) {
                  block_store_.get(i) | [](const auto &bytes) {
                    return shared_model::converters::protobuf::jsonToModel<
                        shared_model::proto::Block>(bytesToString(bytes));
                  } | [&block_subscriber](auto &&block) {
                    block_subscriber.on_next(
                        std::make_shared<shared_model::proto::Block>(
                            std::move(block)));
                  };
                  block_subscriber.on_completed();
>>>>>>> 3d820935
                });
          });
    }

    rxcpp::observable<BlockQuery::wBlock> PostgresBlockQuery::getBlocksFrom(
        shared_model::interface::types::HeightType height) {
      return getBlocks(height, block_store_.last_id());
    }

    rxcpp::observable<BlockQuery::wBlock> PostgresBlockQuery::getTopBlocks(
        uint32_t count) {
      auto last_id = block_store_.last_id();
      count = std::min(count, last_id);
      return getBlocks(last_id - count + 1, count);
    }

    std::vector<shared_model::interface::types::HeightType>
    PostgresBlockQuery::getBlockIds(
        const shared_model::interface::types::AccountIdType &account_id) {
      std::vector<shared_model::interface::types::HeightType> result;
      soci::indicator ind;
      std::string row;
      soci::statement st =
          (sql_.prepare << "SELECT DISTINCT height FROM height_by_account_set "
                           "WHERE account_id = :id",
           soci::into(row, ind),
           soci::use(account_id));
      st.execute();

      processSoci(st, ind, row, [&result](std::string &r) {
        result.push_back(std::stoull(r));
      });
      return result;
    }

    boost::optional<shared_model::interface::types::HeightType>
    PostgresBlockQuery::getBlockId(const shared_model::crypto::Hash &hash) {
      boost::optional<uint64_t> blockId = boost::none;
      boost::optional<std::string> block_str;
      auto hash_str = hash.hex();

      sql_ << "SELECT height FROM height_by_hash WHERE hash = :hash",
          soci::into(block_str), soci::use(hash_str);
      if (block_str) {
        blockId = std::stoull(block_str.get());
      } else {
        log_->info("No block with transaction {}", hash.toString());
      }
      return blockId;
    }

    std::function<void(std::vector<std::string> &result)>
    PostgresBlockQuery::callback(
        const rxcpp::subscriber<wTransaction> &subscriber, uint64_t block_id) {
      return [this, &subscriber, block_id](std::vector<std::string> &result) {
        auto block = block_store_.get(block_id) | [](const auto &bytes) {
          return shared_model::converters::protobuf::jsonToModel<
              shared_model::proto::Block>(bytesToString(bytes));
        };
        if (not block) {
          log_->error("error while converting from JSON");
          return;
        }

        boost::for_each(
            result | boost::adaptors::transformed([](const auto &x) {
              std::istringstream iss(x);
              size_t size;
              iss >> size;
              return size;
            }),
            [&](const auto &x) {
              subscriber.on_next(PostgresBlockQuery::wTransaction(
                  clone(block->transactions()[x])));
            });
      };
    }

    rxcpp::observable<BlockQuery::wTransaction>
    PostgresBlockQuery::getAccountTransactions(
        const shared_model::interface::types::AccountIdType &account_id) {
      return rxcpp::observable<>::create<wTransaction>(
          [this, account_id](const auto &subscriber) {
            auto block_ids = this->getBlockIds(account_id);
            if (block_ids.empty()) {
              subscriber.on_completed();
              return;
            }

            for (const auto &block_id : block_ids) {
              std::vector<std::string> index;
              soci::indicator ind;
              std::string row;
              soci::statement st =
                  (sql_.prepare
                       << "SELECT DISTINCT index FROM index_by_creator_height "
                          "WHERE creator_id = :id AND height = :height",
                   soci::into(row, ind),
                   soci::use(account_id),
                   soci::use(block_id));
              st.execute();

              processSoci(st, ind, row, [&index](std::string &r) {
                index.push_back(r);
              });
              this->callback(subscriber, block_id)(index);
            }
            subscriber.on_completed();
          });
    }

    rxcpp::observable<BlockQuery::wTransaction>
    PostgresBlockQuery::getAccountAssetTransactions(
        const shared_model::interface::types::AccountIdType &account_id,
        const shared_model::interface::types::AssetIdType &asset_id) {
      return rxcpp::observable<>::create<wTransaction>(
          [this, account_id, asset_id](auto subscriber) {
            auto block_ids = this->getBlockIds(account_id);
            if (block_ids.empty()) {
              subscriber.on_completed();
              return;
            }

            for (const auto &block_id : block_ids) {
              std::vector<std::string> index;
              soci::indicator ind;
              std::string row;
              soci::statement st =
                  (sql_.prepare
                       << "SELECT DISTINCT index FROM index_by_id_height_asset "
                          "WHERE id = :id AND height = :height AND asset_id = "
                          ":asset_id",
                   soci::into(row, ind),
                   soci::use(account_id),
                   soci::use(block_id),
                   soci::use(asset_id));
              st.execute();

              processSoci(st, ind, row, [&index](std::string &r) {
                index.push_back(r);
              });
              this->callback(subscriber, block_id)(index);
            }
            subscriber.on_completed();
          });
    }

    rxcpp::observable<boost::optional<BlockQuery::wTransaction>>
    PostgresBlockQuery::getTransactions(
        const std::vector<shared_model::crypto::Hash> &tx_hashes) {
      return rxcpp::observable<>::create<boost::optional<wTransaction>>(
          [this, tx_hashes](const auto &subscriber) {
            std::for_each(tx_hashes.begin(),
                          tx_hashes.end(),
                          [that = this, &subscriber](const auto &tx_hash) {
                            subscriber.on_next(that->getTxByHashSync(tx_hash));
                          });
            subscriber.on_completed();
          });
    }

    boost::optional<BlockQuery::wTransaction>
    PostgresBlockQuery::getTxByHashSync(
        const shared_model::crypto::Hash &hash) {
      auto block = getBlockId(hash) | [this](const auto &block_id) {
        return block_store_.get(block_id);
      } | [](const auto &bytes) {
        return shared_model::converters::protobuf::jsonToModel<
            shared_model::proto::Block>(bytesToString(bytes));
      };
      if (not block) {
        log_->error("error while converting from JSON");
        return boost::none;
      }

      boost::optional<PostgresBlockQuery::wTransaction> result;
      auto it =
          std::find_if(block->transactions().begin(),
                       block->transactions().end(),
                       [&hash](const auto &tx) { return tx.hash() == hash; });
      if (it != block->transactions().end()) {
        result = boost::optional<PostgresBlockQuery::wTransaction>(
            PostgresBlockQuery::wTransaction(clone(*it)));
      }
      return result;
    }

    bool PostgresBlockQuery::hasTxWithHash(
        const shared_model::crypto::Hash &hash) {
      return getBlockId(hash) != boost::none;
    }

    uint32_t PostgresBlockQuery::getTopBlockHeight() {
      return block_store_.last_id();
    }

    expected::Result<BlockQuery::wBlock, std::string>
    PostgresBlockQuery::getTopBlock() {
      // TODO 18/06/18 Akvinikym: add dependency injection IR-937 IR-1040
      auto block =
          block_store_.get(block_store_.last_id()) | [](const auto &bytes) {
            return shared_model::converters::protobuf::jsonToModel<
                shared_model::proto::Block>(bytesToString(bytes));
          };
      if (not block) {
        return expected::makeError("error while fetching the last block");
      }
      return expected::makeValue(std::make_shared<shared_model::proto::Block>(
          std::move(block.value())));
    }

  }  // namespace ametsuchi
}  // namespace iroha<|MERGE_RESOLUTION|>--- conflicted
+++ resolved
@@ -49,17 +49,6 @@
       return rxcpp::observable<>::range(height, to)
           .flat_map([this](const auto &i) {
             return rxcpp::observable<>::create<PostgresBlockQuery::wBlock>(
-<<<<<<< HEAD
-                [i, this](const auto &s) {
-                  block_store_.get(i) | [](const auto &bytes) {
-                    return shared_model::converters::protobuf::jsonToModel<
-                        shared_model::proto::Block>(bytesToString(bytes));
-                  } | [&s](auto &&block) {
-                    s.on_next(std::make_shared<shared_model::proto::Block>(
-                        std::move(block)));
-                  };
-                  s.on_completed();
-=======
                 [i, this](const auto &block_subscriber) {
                   block_store_.get(i) | [](const auto &bytes) {
                     return shared_model::converters::protobuf::jsonToModel<
@@ -70,7 +59,6 @@
                             std::move(block)));
                   };
                   block_subscriber.on_completed();
->>>>>>> 3d820935
                 });
           });
     }
