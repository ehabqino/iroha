/**
 * Copyright Soramitsu Co., Ltd. 2018 All Rights Reserved.
 * http://soramitsu.co.jp
 *
 * Licensed under the Apache License, Version 2.0 (the "License");
 * you may not use this file except in compliance with the License.
 * You may obtain a copy of the License at
 *
 *        http://www.apache.org/licenses/LICENSE-2.0
 *
 * Unless required by applicable law or agreed to in writing, software
 * distributed under the License is distributed on an "AS IS" BASIS,
 * WITHOUT WARRANTIES OR CONDITIONS OF ANY KIND, either express or implied.
 * See the License for the specific language governing permissions and
 * limitations under the License.
 */

#include "torii/command_service.hpp"

#include <thread>

#include "ametsuchi/block_query.hpp"
#include "backend/protobuf/transaction.hpp"
#include "backend/protobuf/transaction_responses/proto_tx_response.hpp"
#include "builders/protobuf/transaction_responses/proto_transaction_status_builder.hpp"
#include "builders/protobuf/transaction_sequence_builder.hpp"
#include "common/byteutils.hpp"
#include "common/is_any.hpp"
#include "common/timeout.hpp"
#include "common/types.hpp"
#include "cryptography/default_hash_provider.hpp"
#include "interfaces/iroha_internal/transaction_batch_factory.hpp"
#include "validators/default_validator.hpp"

namespace torii {

  CommandService::CommandService(
      std::shared_ptr<iroha::torii::TransactionProcessor> tx_processor,
      std::shared_ptr<iroha::ametsuchi::Storage> storage,
      std::shared_ptr<iroha::torii::StatusBus> status_bus,
      std::chrono::milliseconds initial_timeout,
      std::chrono::milliseconds nonfinal_timeout)
      : tx_processor_(tx_processor),
        storage_(storage),
        status_bus_(status_bus),
        initial_timeout_(initial_timeout),
        nonfinal_timeout_(nonfinal_timeout),
        cache_(std::make_shared<CacheType>()),
        log_(logger::log("CommandService")) {
    // Notifier for all clients
    status_bus_->statuses().subscribe([this](auto iroha_response) {
      // find response for this tx in cache; if status of received response
      // isn't "greater" than cached one, dismiss received one
      auto proto_response =
          std::static_pointer_cast<shared_model::proto::TransactionResponse>(
              iroha_response);
      auto tx_hash = proto_response->transactionHash();
      auto cached_tx_state = cache_->findItem(tx_hash);
      if (cached_tx_state
          and proto_response->getTransport().tx_status()
              <= cached_tx_state->tx_status()) {
        return;
      }
      cache_->addItem(tx_hash, proto_response->getTransport());
    });
  }

  namespace {
    iroha::protocol::ToriiResponse makeResponse(
        const shared_model::crypto::Hash &h,
        const iroha::protocol::TxStatus &status) {
      iroha::protocol::ToriiResponse response;
      response.set_tx_hash(shared_model::crypto::toBinaryString(h));
      response.set_tx_status(status);
      return response;
    }

    /**
     * Form an error message, which is to be shared between all transactions, if
     * there are several of them, or individual message, if there's only one
     * @param txs to form error message from
     * @param error of those tx(s)
     * @return message
     */
    std::string formErrorMessage(
        const google::protobuf::RepeatedPtrField<iroha::protocol::Transaction>
            &txs,
        const std::string &error) {
      auto first_tx_blob = shared_model::proto::makeBlob(txs[0].payload());
      auto first_tx_hash =
          shared_model::crypto::DefaultHashProvider::makeHash(first_tx_blob);

      if (txs.size() == 1) {
        return "Stateless invalid tx: " + first_tx_hash.hex()
            + ". Error is: " + error;
      }

      auto last_tx_blob =
          shared_model::proto::makeBlob(txs[txs.size() - 1].payload());
      auto last_tx_hash =
          shared_model::crypto::DefaultHashProvider::makeHash(last_tx_blob);
      return "Stateless invalid tx in transaction sequence, beginning "
             "with tx : "
          + first_tx_hash.hex() + " and ending with tx " + last_tx_hash.hex()
          + ". Error is: " + error;
    }
  }  // namespace

  void CommandService::processBatch(
      const shared_model::interface::TransactionBatch &batch) {
    tx_processor_->batchHandle(batch);
    const auto &txs = batch.transactions();
    std::for_each(txs.begin(), txs.end(), [this](const auto &tx) {
      const auto &tx_hash = tx->hash();
      if (cache_->findItem(tx_hash) and tx->quorum() < 2) {
        log_->warn("Found transaction {} in cache, ignoring", tx_hash.hex());
        return;
      }

      this->pushStatus(
          "ToriiBatchProcessor",
          tx_hash,
          makeResponse(
              tx_hash,
              iroha::protocol::TxStatus::STATELESS_VALIDATION_SUCCESS));
    });
  }

  void CommandService::Torii(const iroha::protocol::Transaction &request) {
<<<<<<< HEAD
    shared_model::proto::TransportBuilder<
        shared_model::proto::Transaction,
        shared_model::validation::DefaultSignedTransactionValidator>()
        .build(request)
        .match(
            [this](
                // success case
                iroha::expected::Value<shared_model::proto::Transaction>
                    &iroha_tx) {
              auto tx_hash = iroha_tx.value.hash();
              if (cache_->findItem(tx_hash) and iroha_tx.value.quorum() < 2) {
                log_->warn("Found transaction {} in cache, ignoring",
                           tx_hash.hex());
                return;
              }

              // TODO: 08/08/2018 @muratovv remove duplication between Torii and
              // ListTorii IR-1583
              auto single_batch_result = shared_model::interface::
                  TransactionBatchFactory::createTransactionBatch(
                      std::make_shared<shared_model::proto::Transaction>(
                          std::move(iroha_tx.value)),
                      shared_model::validation::
                          DefaultSignedTransactionValidator());
              single_batch_result.match(
                  [this](const iroha::expected::Value<
                         shared_model::interface::TransactionBatch> &value) {
                    tx_processor_->batchHandle(value.value);
                  },
                  [this](const auto &err) {
                    log_->warn("Transaction can't transformed to batch: {}",
                               err.error);
                  });

              this->pushStatus(
                  "Torii",
                  std::move(tx_hash),
                  makeResponse(
                      tx_hash,
                      iroha::protocol::TxStatus::STATELESS_VALIDATION_SUCCESS));
            },
            [this, &request](const auto &error) {
              // getting hash from invalid transaction
              auto blobPayload =
                  shared_model::proto::makeBlob(request.payload());
              auto tx_hash =
                  shared_model::crypto::DefaultHashProvider::makeHash(
                      blobPayload);
              log_->warn("Stateless invalid tx: {}, hash: {}",
                         error.error,
                         tx_hash.hex());

              // setting response
              auto response = makeResponse(
                  tx_hash,
                  iroha::protocol::TxStatus::STATELESS_VALIDATION_FAILED);
              response.set_error_message(std::move(error.error));

              this->pushStatus(
                  "Torii", std::move(tx_hash), std::move(response));
            });
=======
    iroha::protocol::TxList single_tx_list;
    *single_tx_list.add_transactions() = request;
    ListTorii(single_tx_list);
>>>>>>> 1ea284cf
  }

  void CommandService::ListTorii(const iroha::protocol::TxList &tx_list) {
    auto tx_list_builder = shared_model::proto::TransportBuilder<
        shared_model::interface::TransactionSequence,
        shared_model::validation::DefaultUnsignedTransactionsValidator>();

    tx_list_builder.build(tx_list).match(
        [this](
            // success case
            iroha::expected::Value<shared_model::interface::TransactionSequence>
                &tx_sequence) {
          for (const auto &batch : tx_sequence.value.batches()) {
            processBatch(batch);
          }
        },
        [this, &tx_list](auto &error) {
          auto &txs = tx_list.transactions();
          if (txs.empty()) {
            log_->warn("Received no transactions");
            return;
          }
          auto error_msg = formErrorMessage(txs, error.error);
          // set error response for each transaction in a sequence
          std::for_each(txs.begin(), txs.end(), [this, &error_msg](auto &tx) {
            auto hash = shared_model::crypto::DefaultHashProvider::makeHash(
                shared_model::proto::makeBlob(tx.payload()));

            auto response = makeResponse(
                hash, iroha::protocol::TxStatus::STATELESS_VALIDATION_FAILED);
            response.set_error_message(error_msg);

            this->pushStatus("ToriiList", std::move(hash), std::move(response));
          });
        });
  }

  grpc::Status CommandService::Torii(
      grpc::ServerContext *context,
      const iroha::protocol::Transaction *request,
      google::protobuf::Empty *response) {
    Torii(*request);
    return grpc::Status::OK;
  }

  grpc::Status CommandService::ListTorii(grpc::ServerContext *context,
                                         const iroha::protocol::TxList *request,
                                         google::protobuf::Empty *response) {
    ListTorii(*request);
    return grpc::Status::OK;
  }

  void CommandService::Status(const iroha::protocol::TxStatusRequest &request,
                              iroha::protocol::ToriiResponse &response) {
    auto tx_hash = shared_model::crypto::Hash(request.tx_hash());
    auto resp = cache_->findItem(tx_hash);
    if (resp) {
      response.CopyFrom(*resp);
    } else {
      response.set_tx_hash(request.tx_hash());
      auto hash = shared_model::crypto::Hash(request.tx_hash());
      if (storage_->getBlockQuery()->hasTxWithHash(hash)) {
        response.set_tx_status(iroha::protocol::TxStatus::COMMITTED);
        cache_->addItem(std::move(hash), response);
      } else {
        log_->warn("Asked non-existing tx: {}",
                   iroha::bytestringToHexstring(request.tx_hash()));
        response.set_tx_status(iroha::protocol::TxStatus::NOT_RECEIVED);
      }
    }
  }

  grpc::Status CommandService::Status(
      grpc::ServerContext *context,
      const iroha::protocol::TxStatusRequest *request,
      iroha::protocol::ToriiResponse *response) {
    Status(*request, *response);
    return grpc::Status::OK;
  }

  /**
   * Statuses considered final for streaming. Observable stops value emission
   * after receiving a value of one of the following types
   * @tparam T concrete response type
   */
  template <typename T>
  constexpr bool FinalStatusValue =
      iroha::is_any<std::decay_t<T>,
                    shared_model::interface::StatelessFailedTxResponse,
                    shared_model::interface::StatefulFailedTxResponse,
                    shared_model::interface::CommittedTxResponse,
                    shared_model::interface::MstExpiredResponse>::value;

  rxcpp::observable<
      std::shared_ptr<shared_model::interface::TransactionResponse>>
  CommandService::StatusStream(const shared_model::crypto::Hash &hash) {
    using ResponsePtrType =
        std::shared_ptr<shared_model::interface::TransactionResponse>;
    ResponsePtrType initial_status =
        clone(shared_model::proto::TransactionResponse(
            cache_->findItem(hash).value_or([&] {
              log_->debug("tx not received: {}", hash.toString());
              return shared_model::proto::TransactionStatusBuilder()
                  .txHash(hash)
                  .notReceived()
                  .build()
                  .getTransport();
            }())));
    return status_bus_
        ->statuses()
        // prepend initial status
        .start_with(initial_status)
        // select statuses with requested hash
        .filter(
            [&](auto response) { return response->transactionHash() == hash; })
        // successfully complete the observable if final status is received.
        // final status is included in the observable
        .lift<ResponsePtrType>([](rxcpp::subscriber<ResponsePtrType> dest) {
          return rxcpp::make_subscriber<ResponsePtrType>(
              dest, [=](ResponsePtrType response) {
                dest.on_next(response);
                iroha::visit_in_place(
                    response->get(),
                    [dest](const auto &resp)
                        -> std::enable_if_t<FinalStatusValue<decltype(resp)>> {
                      dest.on_completed();
                    },
                    [](const auto &resp)
                        -> std::enable_if_t<
                            not FinalStatusValue<decltype(resp)>>{});
              });
        });
  }

  grpc::Status CommandService::StatusStream(
      grpc::ServerContext *context,
      const iroha::protocol::TxStatusRequest *request,
      grpc::ServerWriter<iroha::protocol::ToriiResponse> *response_writer) {
    rxcpp::schedulers::run_loop rl;

    auto current_thread =
        rxcpp::observe_on_one_worker(rxcpp::schedulers::make_run_loop(rl));

    rxcpp::composite_subscription subscription;

    auto hash = shared_model::crypto::Hash(request->tx_hash());

    static auto client_id_format = boost::format("Peer: '%s', %s");
    std::string client_id =
        (client_id_format % context->peer() % hash.toString()).str();

    StatusStream(hash)
        // convert to transport objects
        .map([&](auto response) {
          log_->debug("mapped {}, {}", response->toString(), client_id);
          return std::static_pointer_cast<
                     shared_model::proto::TransactionResponse>(response)
              ->getTransport();
        })
        // set a corresponding observable timeout based on status value
        .lift<iroha::protocol::ToriiResponse>(
            iroha::makeTimeout<iroha::protocol::ToriiResponse>(
                [&](const auto &response) {
                  return response.tx_status()
                          == iroha::protocol::TxStatus::NOT_RECEIVED
                      ? initial_timeout_
                      : nonfinal_timeout_;
                },
                current_thread))
        // complete the observable if client is disconnected
        .take_while([=](const auto &) {
          auto is_cancelled = context->IsCancelled();
          if (is_cancelled) {
            log_->debug("client unsubscribed, {}", client_id);
          }
          return not is_cancelled;
        })
        .subscribe(subscription,
                   [&](iroha::protocol::ToriiResponse response) {
                     if (response_writer->Write(response)) {
                       log_->debug("status written, {}", client_id);
                     }
                   },
                   [&](std::exception_ptr ep) {
                     log_->debug("processing timeout, {}", client_id);
                   },
                   [&] { log_->debug("stream done, {}", client_id); });

    // run loop while subscription is active or there are pending events in
    // the queue
    handleEvents(subscription, rl);

    log_->debug("status stream done, {}", client_id);
    return grpc::Status::OK;
  }

  void CommandService::handleEvents(rxcpp::composite_subscription &subscription,
                                    rxcpp::schedulers::run_loop &run_loop) {
    while (subscription.is_subscribed() or not run_loop.empty()) {
      run_loop.dispatch();
    }
  }

  void CommandService::pushStatus(
      const std::string &who,
      const shared_model::crypto::Hash &hash,
      const iroha::protocol::ToriiResponse &response) {
    log_->debug("{}: adding item to cache: {}, status {} ",
                who,
                hash.hex(),
                iroha::protocol::TxStatus_Name(response.tx_status()));
    status_bus_->publish(
        std::make_shared<shared_model::proto::TransactionResponse>(
            std::move(response)));
  }

}  // namespace torii<|MERGE_RESOLUTION|>--- conflicted
+++ resolved
@@ -127,73 +127,9 @@
   }
 
   void CommandService::Torii(const iroha::protocol::Transaction &request) {
-<<<<<<< HEAD
-    shared_model::proto::TransportBuilder<
-        shared_model::proto::Transaction,
-        shared_model::validation::DefaultSignedTransactionValidator>()
-        .build(request)
-        .match(
-            [this](
-                // success case
-                iroha::expected::Value<shared_model::proto::Transaction>
-                    &iroha_tx) {
-              auto tx_hash = iroha_tx.value.hash();
-              if (cache_->findItem(tx_hash) and iroha_tx.value.quorum() < 2) {
-                log_->warn("Found transaction {} in cache, ignoring",
-                           tx_hash.hex());
-                return;
-              }
-
-              // TODO: 08/08/2018 @muratovv remove duplication between Torii and
-              // ListTorii IR-1583
-              auto single_batch_result = shared_model::interface::
-                  TransactionBatchFactory::createTransactionBatch(
-                      std::make_shared<shared_model::proto::Transaction>(
-                          std::move(iroha_tx.value)),
-                      shared_model::validation::
-                          DefaultSignedTransactionValidator());
-              single_batch_result.match(
-                  [this](const iroha::expected::Value<
-                         shared_model::interface::TransactionBatch> &value) {
-                    tx_processor_->batchHandle(value.value);
-                  },
-                  [this](const auto &err) {
-                    log_->warn("Transaction can't transformed to batch: {}",
-                               err.error);
-                  });
-
-              this->pushStatus(
-                  "Torii",
-                  std::move(tx_hash),
-                  makeResponse(
-                      tx_hash,
-                      iroha::protocol::TxStatus::STATELESS_VALIDATION_SUCCESS));
-            },
-            [this, &request](const auto &error) {
-              // getting hash from invalid transaction
-              auto blobPayload =
-                  shared_model::proto::makeBlob(request.payload());
-              auto tx_hash =
-                  shared_model::crypto::DefaultHashProvider::makeHash(
-                      blobPayload);
-              log_->warn("Stateless invalid tx: {}, hash: {}",
-                         error.error,
-                         tx_hash.hex());
-
-              // setting response
-              auto response = makeResponse(
-                  tx_hash,
-                  iroha::protocol::TxStatus::STATELESS_VALIDATION_FAILED);
-              response.set_error_message(std::move(error.error));
-
-              this->pushStatus(
-                  "Torii", std::move(tx_hash), std::move(response));
-            });
-=======
     iroha::protocol::TxList single_tx_list;
     *single_tx_list.add_transactions() = request;
     ListTorii(single_tx_list);
->>>>>>> 1ea284cf
   }
 
   void CommandService::ListTorii(const iroha::protocol::TxList &tx_list) {
