/**
 * Copyright Soramitsu Co., Ltd. 2017 All Rights Reserved.
 * http://soramitsu.co.jp
 *
 * Licensed under the Apache License, Version 2.0 (the "License");
 * you may not use this file except in compliance with the License.
 * You may obtain a copy of the License at
 *
 *        http://www.apache.org/licenses/LICENSE-2.0
 *
 * Unless required by applicable law or agreed to in writing, software
 * distributed under the License is distributed on an "AS IS" BASIS,
 * WITHOUT WARRANTIES OR CONDITIONS OF ANY KIND, either express or implied.
 * See the License for the specific language governing permissions and
 * limitations under the License.
 */

#ifndef IROHA_QUERY_PROCESSOR_HPP
#define IROHA_QUERY_PROCESSOR_HPP

#include <model/model.hpp>
#include <rxcpp/rx.hpp>

namespace iroha {
  namespace torii {

    /**
     * QueryProcessor provides start point for queries in the whole system
     */
    class QueryProcessor {
     public:

      /**
       * Register client query
       * @param client - query emitter
       * @param query - client intent
       */
<<<<<<< HEAD
      virtual void handle(model::Client client, model::Query query) = 0;
=======
      virtual void query_handle(dao::Client client,
                                const dao::Query &query) = 0;
>>>>>>> 9fd17653

      /**
       * Subscribe for query responses
       * @return observable with query responses
       */
<<<<<<< HEAD
      virtual rxcpp::observable <model::QueryResponse> notifier() = 0;
=======
      virtual rxcpp::observable<std::shared_ptr<dao::QueryResponse>> query_notifier() = 0;

      virtual ~QueryProcessor() {
      };
>>>>>>> 9fd17653
    };
  } //namespace torii
} //namespace iroha

#endif //IROHA_QUERY_PROCESSOR_HPP<|MERGE_RESOLUTION|>--- conflicted
+++ resolved
@@ -35,25 +35,17 @@
        * @param client - query emitter
        * @param query - client intent
        */
-<<<<<<< HEAD
-      virtual void handle(model::Client client, model::Query query) = 0;
-=======
-      virtual void query_handle(dao::Client client,
-                                const dao::Query &query) = 0;
->>>>>>> 9fd17653
+      virtual void query_handle(model::Client client,
+                                const model::Query &query) = 0;
 
       /**
        * Subscribe for query responses
        * @return observable with query responses
        */
-<<<<<<< HEAD
-      virtual rxcpp::observable <model::QueryResponse> notifier() = 0;
-=======
-      virtual rxcpp::observable<std::shared_ptr<dao::QueryResponse>> query_notifier() = 0;
+      virtual rxcpp::observable<std::shared_ptr<model::QueryResponse>> query_notifier() = 0;
 
       virtual ~QueryProcessor() {
       };
->>>>>>> 9fd17653
     };
   } //namespace torii
 } //namespace iroha
