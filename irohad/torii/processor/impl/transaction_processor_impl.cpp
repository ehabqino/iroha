--- conflicted
+++ resolved
@@ -105,35 +105,6 @@
                 });
           });
 
-<<<<<<< HEAD
-      mst_processor_->onPreparedTransactions().subscribe([this](auto &&tx) {
-        log_->info("MST tx prepared");
-        publishStatus(TxStatusType::kStatelessValid, tx->hash());
-        return this->pcs_->propagate_transaction(tx);
-      });
-      mst_processor_->onExpiredTransactions().subscribe([this](auto &&tx) {
-        log_->info("MST tx expired");
-        publishStatus(TxStatusType::kMstExpired, tx->hash());
-      });
-    }
-
-    void TransactionProcessorImpl::transactionHandle(
-        std::shared_ptr<shared_model::interface::Transaction> transaction)
-        const {
-      log_->info("handle transaction");
-      if (boost::size(transaction->signatures()) < transaction->quorum()) {
-        log_->info("waiting for quorum signatures");
-        mst_processor_->propagateTransaction(transaction);
-        publishStatus(TxStatusType::kMstPending, transaction->hash());
-        return;
-      }
-      log_->info("propagating tx");
-      publishStatus(TxStatusType::kEnoughSignaturesCollected,
-                    transaction->hash());
-      pcs_->propagate_transaction(transaction);
-    }
-
-=======
       mst_processor_->onPreparedBatches().subscribe([this](auto &&batch) {
         log_->info("MST batch prepared");
         // TODO: 07/08/2018 @muratovv rework interface of pcs::propagate batch
@@ -153,7 +124,6 @@
       });
     }
 
->>>>>>> f80f9ed9
     void TransactionProcessorImpl::batchHandle(
         const shared_model::interface::TransactionBatch &transaction_batch)
         const {
