--- conflicted
+++ resolved
@@ -24,10 +24,7 @@
 class ServerRunner {
 public:
   ServerRunner(const std::string &ip, int port);
-<<<<<<< HEAD
-=======
   ~ServerRunner();
->>>>>>> c883b6a8
   void run();
   void shutdown();
   bool waitForServersReady();
