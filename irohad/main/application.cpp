--- conflicted
+++ resolved
@@ -310,12 +310,7 @@
  */
 void Irohad::initQueryService() {
   auto query_processor = std::make_shared<QueryProcessorImpl>(
-<<<<<<< HEAD
-      storage, storage);
-=======
-      storage,
-      std::make_unique<QueryExecutionImpl>(storage, pending_txs_storage_));
->>>>>>> 1d856793
+      storage, storage, pending_txs_storage_);
 
   query_service = std::make_shared<::torii::QueryService>(query_processor);
 
