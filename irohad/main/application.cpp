--- conflicted
+++ resolved
@@ -190,11 +190,7 @@
  * Initializing consensus block cache
  */
 void Irohad::initConsensusCache() {
-<<<<<<< HEAD
   block_cache = std::make_shared<iroha::consensus::ConsensusResultCache>();
-=======
-  block_cache = std::make_shared<consensus::ConsensusBlockCache>();
->>>>>>> 15001867
 
   log_->info("[Init] => init consensus block cache");
 }
@@ -218,8 +214,7 @@
                                               block_loader,
                                               keypair,
                                               vote_delay_,
-                                              load_delay_,
-                                              block_cache);
+                                              load_delay_);
 
   log_->info("[Init] => consensus gate");
 }
