/*
Copyright 2017 Soramitsu Co., Ltd.

Licensed under the Apache License, Version 2.0 (the "License");
you may not use this file except in compliance with the License.
You may obtain a copy of the License at

    http://www.apache.org/licenses/LICENSE-2.0

Unless required by applicable law or agreed to in writing, software
distributed under the License is distributed on an "AS IS" BASIS,
WITHOUT WARRANTIES OR CONDITIONS OF ANY KIND, either express or implied.
See the License for the specific language governing permissions and
limitations under the License.
*/

#include <grpc++/server.h>
#include <grpc++/server_builder.h>
#include <grpc++/server_context.h>
#include <logger/logger.hpp>
#include <main/server_runner.hpp>
#include <torii/command_service_handler.hpp>

logger::Logger Log("ServerRunner");

ServerRunner::ServerRunner(const std::string &ip, int port)
    : serverAddress_(ip + ":" + std::to_string(port)) {}

ServerRunner::~ServerRunner() {
  commandServiceHandler_->shutdown();
}

void ServerRunner::run() {
  grpc::ServerBuilder builder;

  builder.AddListeningPort(serverAddress_, grpc::InsecureServerCredentials());

  commandServiceHandler_ = std::make_unique<torii::CommandServiceHandler>(builder);

  serverInstance_ = builder.BuildAndStart();
  serverInstanceCV_.notify_one();

  Log.info("Server listening on {}", serverAddress_);

  // proceed to server's main loop
  commandServiceHandler_->handleRpcs();
}

void ServerRunner::shutdown() {
  serverInstance_->Shutdown();
<<<<<<< HEAD
  while (!commandServiceHandler_->isShutdownCompletionQueue())
=======

  while (!commandServiceHandler_->isShutdownCompletionQueue()) {
>>>>>>> 9876aa78
    usleep(1); // wait for shutting down completion queue
  }
  commandServiceHandler_->shutdown();
}

bool ServerRunner::waitForServersReady() {
  std::unique_lock<std::mutex> lock(waitForServer_);
  while (!serverInstance_) serverInstanceCV_.wait(lock);
}<|MERGE_RESOLUTION|>--- conflicted
+++ resolved
@@ -48,12 +48,8 @@
 
 void ServerRunner::shutdown() {
   serverInstance_->Shutdown();
-<<<<<<< HEAD
-  while (!commandServiceHandler_->isShutdownCompletionQueue())
-=======
 
   while (!commandServiceHandler_->isShutdownCompletionQueue()) {
->>>>>>> 9876aa78
     usleep(1); // wait for shutting down completion queue
   }
   commandServiceHandler_->shutdown();
