/**
 * Copyright Soramitsu Co., Ltd. 2017 All Rights Reserved.
 * http://soramitsu.co.jp
 *
 * Licensed under the Apache License, Version 2.0 (the "License");
 * you may not use this file except in compliance with the License.
 * You may obtain a copy of the License at
 *
 *        http://www.apache.org/licenses/LICENSE-2.0
 *
 * Unless required by applicable law or agreed to in writing, software
 * distributed under the License is distributed on an "AS IS" BASIS,
 * WITHOUT WARRANTIES OR CONDITIONS OF ANY KIND, either express or implied.
 * See the License for the specific language governing permissions and
 * limitations under the License.
 */

#include "validation/impl/stateful_validator_impl.hpp"

#include <boost/range/adaptor/transformed.hpp>

#include "builders/protobuf/proposal.hpp"

namespace iroha {
  namespace validation {

    StatefulValidatorImpl::StatefulValidatorImpl() {
      log_ = logger::log("SFV");
    }

    std::shared_ptr<shared_model::interface::Proposal>
    StatefulValidatorImpl::validate(
        const shared_model::interface::Proposal &proposal,
        ametsuchi::TemporaryWsv &temporaryWsv) {
      log_->info("transactions in proposal: {}",
                 proposal.transactions().size());
      auto checking_transaction = [this](const auto &tx, auto &queries) {
<<<<<<< HEAD
        return (queries.getAccount(tx.creatorAccountId()) |
                [&](const auto &account) {
                  // Check if tx creator has account and has quorum to execute
                  // transaction
                  return tx.signatures().size() >= account->quorum()
                      ? queries.getSignatories(tx.creatorAccountId())
                      : nonstd::nullopt;
                }
                |
                [&](const auto &signatories) {
                  // Check if signatures in transaction are account signatory
                  return this->signaturesSubset(tx.signatures(), signatories)
                      ? nonstd::make_optional(signatories)
                      : nonstd::nullopt;
                })
            .has_value();
=======
        return bool(queries.getAccount(tx.creatorAccountId()) |
                    [&](const auto &account) {
                      // Check if tx creator has account and has quorum to
                      // execute transaction
                      return tx.signatures().size() >= account->quorum()
                          ? queries.getSignatories(tx.creatorAccountId())
                          : boost::none;
                    }
                    |
                    [&](const auto &signatories) {
                      // Check if signatures in transaction are account
                      // signatory
                      return this->signaturesSubset(tx.signatures(),
                                                    signatories)
                          ? boost::make_optional(signatories)
                          : boost::none;
                    });
>>>>>>> 61969d20
      };

      // Filter only valid transactions
      auto filter = [&temporaryWsv, checking_transaction](auto &acc,
                                                          const auto &tx) {
        auto answer =
            temporaryWsv.apply(*(tx.operator->()), checking_transaction);
        if (answer) {
          acc.push_back(tx);
        }
        return acc;
      };

      auto &txs = proposal.transactions();
      decltype(txs) valid = {};

      auto valid_txs = std::accumulate(txs.begin(), txs.end(), valid, filter);

      // TODO: kamilsa IR-1010 20.02.2018 rework validation logic, so that this
      // cast is not needed and stateful validator does not know about the
      // transport
      auto valid_proto_txs =
          valid_txs
          | boost::adaptors::transformed([](const auto &polymorphic_tx) {
              return static_cast<const shared_model::proto::Transaction &>(
                  *polymorphic_tx.operator->());
            });
      auto validated_proposal = shared_model::proto::ProposalBuilder()
                                    .createdTime(proposal.createdTime())
                                    .height(proposal.height())
                                    .transactions(valid_proto_txs)
                                    .createdTime(proposal.createdTime())
                                    .build();

      log_->info("transactions in verified proposal: {}",
                 validated_proposal.transactions().size());
      return std::make_shared<decltype(validated_proposal)>(
          validated_proposal.getTransport());
    }

    bool StatefulValidatorImpl::signaturesSubset(
        const shared_model::interface::SignatureSetType &signatures,
        const std::vector<shared_model::crypto::PublicKey> &public_keys) {
      // TODO 09/10/17 Lebedev: simplify the subset verification IR-510
      // #goodfirstissue
      std::unordered_set<std::string> txPubkeys;
      for (auto sign : signatures) {
        txPubkeys.insert(sign->publicKey().toString());
      }
      return std::all_of(public_keys.begin(),
                         public_keys.end(),
                         [&txPubkeys](const auto &public_key) {
                           return txPubkeys.find(public_key.toString())
                               != txPubkeys.end();
                         });
    }

  }  // namespace validation
}  // namespace iroha<|MERGE_RESOLUTION|>--- conflicted
+++ resolved
@@ -35,24 +35,6 @@
       log_->info("transactions in proposal: {}",
                  proposal.transactions().size());
       auto checking_transaction = [this](const auto &tx, auto &queries) {
-<<<<<<< HEAD
-        return (queries.getAccount(tx.creatorAccountId()) |
-                [&](const auto &account) {
-                  // Check if tx creator has account and has quorum to execute
-                  // transaction
-                  return tx.signatures().size() >= account->quorum()
-                      ? queries.getSignatories(tx.creatorAccountId())
-                      : nonstd::nullopt;
-                }
-                |
-                [&](const auto &signatories) {
-                  // Check if signatures in transaction are account signatory
-                  return this->signaturesSubset(tx.signatures(), signatories)
-                      ? nonstd::make_optional(signatories)
-                      : nonstd::nullopt;
-                })
-            .has_value();
-=======
         return bool(queries.getAccount(tx.creatorAccountId()) |
                     [&](const auto &account) {
                       // Check if tx creator has account and has quorum to
@@ -70,7 +52,6 @@
                           ? boost::make_optional(signatories)
                           : boost::none;
                     });
->>>>>>> 61969d20
       };
 
       // Filter only valid transactions
