/*
Copyright Soramitsu Co., Ltd. 2016 All Rights Reserved.

Licensed under the Apache License, Version 2.0 (the "License");
you may not use this file except in compliance with the License.
You may obtain a copy of the License at

     http://www.apache.org/licenses/LICENSE-2.0

Unless required by applicable law or agreed to in writing, software
distributed under the License is distributed on an "AS IS" BASIS,
WITHOUT WARRANTIES OR CONDITIONS OF ANY KIND, either express or implied.
See the License for the specific language governing permissions and
limitations under the License.
*/

#include <generator/generator.hpp>
#include "module/irohad/ametsuchi/ametsuchi_mocks.hpp"
#include "module/irohad/network/network_mocks.hpp"
#include "module/irohad/validation/validation_mocks.hpp"
// to compare pb amount and iroha amount
#include "model/converters/pb_common.hpp"

#include "main/server_runner.hpp"
#include "model/permissions.hpp"
#include "torii/processor/query_processor_impl.hpp"
#include "torii/processor/transaction_processor_impl.hpp"
<<<<<<< HEAD
#include "torii/query_client.hpp"
=======
#include "torii/query_service.hpp"
#include "torii_utils/query_client.hpp"
>>>>>>> 3370f3fa

constexpr const char *Ip = "0.0.0.0";
constexpr int Port = 50051;

constexpr size_t TimesFind = 1;

using ::testing::_;
using ::testing::A;
using ::testing::AtLeast;
using ::testing::Return;

using namespace iroha::network;
using namespace iroha::validation;
using namespace iroha::ametsuchi;
using namespace iroha::model;

// TODO: allow dynamic port binding in ServerRunner IR-741
class ToriiQueriesTest : public testing::Test {
 public:
  virtual void SetUp() {
    runner = new ServerRunner(std::string(Ip) + ":" + std::to_string(Port));
    th = std::thread([this] {
      // ----------- Command Service --------------
      pcsMock = std::make_shared<MockPeerCommunicationService>();
      statelessValidatorMock = std::make_shared<MockStatelessValidator>();
      wsv_query = std::make_shared<MockWsvQuery>();
      block_query = std::make_shared<MockBlockQuery>();
      storageMock = std::make_shared<MockStorage>();

      rxcpp::subjects::subject<iroha::model::Proposal> prop_notifier;
      rxcpp::subjects::subject<Commit> commit_notifier;

      EXPECT_CALL(*pcsMock, on_proposal())
          .WillRepeatedly(Return(prop_notifier.get_observable()));

      EXPECT_CALL(*pcsMock, on_commit())
          .WillRepeatedly(Return(commit_notifier.get_observable()));

      auto tx_processor =
          std::make_shared<iroha::torii::TransactionProcessorImpl>(
              pcsMock, statelessValidatorMock);
      auto pb_tx_factory =
          std::make_shared<iroha::model::converters::PbTransactionFactory>();

      //----------- Query Service ----------

      auto qpf = std::make_unique<iroha::model::QueryProcessingFactory>(
          wsv_query, block_query);

      auto qpi = std::make_shared<iroha::torii::QueryProcessorImpl>(
          std::move(qpf), statelessValidatorMock);

      auto pb_query_factory =
          std::make_shared<iroha::model::converters::PbQueryFactory>();
      auto pb_query_resp_factory =
          std::make_shared<iroha::model::converters::PbQueryResponseFactory>();

      //----------- Server run ----------------
      runner
          ->append(std::make_unique<torii::CommandService>(
              pb_tx_factory, tx_processor, storageMock))
          .append(std::make_unique<torii::QueryService>(
              pb_query_factory, pb_query_resp_factory, qpi))
          .run();
    });

    runner->waitForServersReady();
  }

  virtual void TearDown() {
    runner->shutdown();
    delete runner;
    th.join();
  }

  ServerRunner *runner;
  std::thread th;

  std::shared_ptr<MockPeerCommunicationService> pcsMock;
  std::shared_ptr<MockStatelessValidator> statelessValidatorMock;
  std::shared_ptr<MockStorage> storageMock;

  std::shared_ptr<MockWsvQuery> wsv_query;
  std::shared_ptr<MockBlockQuery> block_query;

  // just random hex strings
  const std::string pubkey_test = generator::random_blob<16>(0).to_hexstring();
  const std::string signature_test =
      generator::random_blob<32>(0).to_hexstring();
};

/**
 * Given a Query Synchronous Client
 * When copied, moved, copy and move assigned
 * Then final object works as the first one
 */
TEST_F(ToriiQueriesTest, QueryClient) {
  iroha::protocol::QueryResponse response;
  auto query = iroha::protocol::Query();

  query.mutable_payload()->set_creator_account_id("accountA");
  query.mutable_payload()->mutable_get_account()->set_account_id("accountB");
  query.mutable_signature()->set_pubkey(pubkey_test);
  query.mutable_signature()->set_signature(signature_test);

  auto client1 = torii_utils::QuerySyncClient(Ip, Port);
  //Copy ctor
  torii_utils::QuerySyncClient client2(client1);
  //copy assignment
  auto client3 = client2;
  //move ctor
  torii_utils::QuerySyncClient client4(std::move(client3));
  //move assignment
  auto client5 = std::move(client4);
  auto stat = client5.Find(query, response);
  ASSERT_TRUE(stat.ok());
}

/**
 * Test for error response
 */
TEST_F(ToriiQueriesTest, FindWhenResponseInvalid) {
  EXPECT_CALL(*statelessValidatorMock,
              validate(A<const iroha::model::Query &>()))
      .WillOnce(Return(false));

  iroha::protocol::QueryResponse response;
  auto query = iroha::protocol::Query();

  query.mutable_payload()->set_creator_account_id("accountA");
  query.mutable_payload()->mutable_get_account()->set_account_id("accountB");
  query.mutable_signature()->set_pubkey(pubkey_test);
  query.mutable_signature()->set_signature(signature_test);

  auto stat = torii_utils::QuerySyncClient(Ip, Port).Find(query, response);
  ASSERT_TRUE(stat.ok());
  // Must return Error Response
  ASSERT_EQ(response.error_response().reason(),
            iroha::model::ErrorResponse::STATELESS_INVALID);
  ASSERT_EQ(iroha::hash(query).to_string(), response.query_hash());
}

/**
 * Tests for account response
 */

TEST_F(ToriiQueriesTest, FindAccountWhenNoGrantPermissions) {
  EXPECT_CALL(*statelessValidatorMock,
              validate(A<const iroha::model::Query &>()))
      .WillOnce(Return(true));

  iroha::model::Account account;
  account.account_id = "accountB";
  auto creator = "accountA";

  // TODO: refactor this to use stateful validation mocks
  EXPECT_CALL(*wsv_query,
              hasAccountGrantablePermission(
                  creator, account.account_id, can_get_my_account))
      .WillOnce(Return(false));

  EXPECT_CALL(*wsv_query, getAccountRoles(creator))
      .WillRepeatedly(Return(nonstd::nullopt));

  iroha::protocol::QueryResponse response;

  auto query = iroha::protocol::Query();

  query.mutable_payload()->set_creator_account_id("accountA");
  query.mutable_payload()->mutable_get_account()->set_account_id("accountB");
  query.mutable_signature()->set_pubkey(pubkey_test);
  query.mutable_signature()->set_signature(signature_test);

  auto stat = torii_utils::QuerySyncClient(Ip, Port).Find(query, response);
  ASSERT_TRUE(stat.ok());

  // Must be invalid due to failed stateful validation caused by no permission
  // to read account
  ASSERT_EQ(response.error_response().reason(),
            iroha::model::ErrorResponse::STATEFUL_INVALID);
  ASSERT_EQ(iroha::hash(query).to_string(), response.query_hash());
}

TEST_F(ToriiQueriesTest, FindAccountWhenHasReadPermissions) {
  EXPECT_CALL(*statelessValidatorMock,
              validate(A<const iroha::model::Query &>()))
      .WillOnce(Return(true));

  auto creator = "accountA";

  iroha::model::Account accountB;
  accountB.account_id = "accountB";

  // TODO: refactor this to use stateful validation mocks
  EXPECT_CALL(*wsv_query,
              hasAccountGrantablePermission(
                  creator, accountB.account_id, can_get_my_account))
      .WillOnce(Return(true));

  // Should be called once, after successful stateful validation
  EXPECT_CALL(*wsv_query, getAccount(accountB.account_id))
      .WillOnce(Return(accountB));

  std::vector<std::string> roles = {"user"};
  EXPECT_CALL(*wsv_query, getAccountRoles(_)).WillRepeatedly(Return(roles));

  iroha::protocol::QueryResponse response;

  auto query = iroha::protocol::Query();

  query.mutable_payload()->set_creator_account_id("accountA");
  query.mutable_payload()->mutable_get_account()->set_account_id("accountB");
  query.mutable_signature()->set_pubkey(pubkey_test);
  query.mutable_signature()->set_signature(signature_test);

  auto stat = torii_utils::QuerySyncClient(Ip, Port).Find(query, response);
  ASSERT_TRUE(stat.ok());
  // Should not return Error Response because tx is stateless and stateful valid
  ASSERT_FALSE(response.has_error_response());
  ASSERT_EQ(response.account_response().account().account_id(), "accountB");
  ASSERT_EQ(response.account_response().account_roles().size(), 1);
  ASSERT_EQ(iroha::hash(query).to_string(), response.query_hash());
}

TEST_F(ToriiQueriesTest, FindAccountWhenHasRolePermission) {
  EXPECT_CALL(*statelessValidatorMock,
              validate(A<const iroha::model::Query &>()))
      .WillOnce(Return(true));

  iroha::model::Account account;
  account.account_id = "accountA";

  // Should be called once when stateful validation is in progress
  EXPECT_CALL(*wsv_query, getAccount("accountA")).WillOnce(Return(account));
  // TODO: refactor this to use stateful validation mocks
  auto creator = "accountA";
  std::vector<std::string> roles = {"test"};
  EXPECT_CALL(*wsv_query, getAccountRoles(creator))
      .WillRepeatedly(Return(roles));
  std::vector<std::string> perm = {can_get_my_account};
  EXPECT_CALL(*wsv_query, getRolePermissions("test")).WillOnce(Return(perm));

  iroha::protocol::QueryResponse response;

  auto query = iroha::protocol::Query();

  query.mutable_payload()->set_creator_account_id("accountA");
  query.mutable_payload()->mutable_get_account()->set_account_id("accountA");
  query.mutable_signature()->set_pubkey(pubkey_test);
  query.mutable_signature()->set_signature(signature_test);

  auto stat = torii_utils::QuerySyncClient(Ip, Port).Find(query, response);
  ASSERT_TRUE(stat.ok());
  // Should not return Error Response because tx is stateless and stateful valid
  ASSERT_FALSE(response.has_error_response());
  ASSERT_EQ(response.account_response().account().account_id(), "accountA");
  ASSERT_EQ(iroha::hash(query).to_string(), response.query_hash());
}

/**
 * Test for account asset response
 */

TEST_F(ToriiQueriesTest, FindAccountAssetWhenNoGrantPermissions) {
  EXPECT_CALL(*statelessValidatorMock,
              validate(A<const iroha::model::Query &>()))
      .WillOnce(Return(true));

  iroha::model::Account account;
  account.account_id = "accountB";

  iroha::model::AccountAsset account_asset;
  account_asset.account_id = "accountB";
  account_asset.asset_id = "usd";
  iroha::Amount amount(100, 2);
  account_asset.balance = amount;

  iroha::model::Asset asset;
  asset.asset_id = "usd";
  asset.domain_id = "USA";
  asset.precision = 2;

  auto creator = "accountA";

  // TODO: refactor this to use stateful validation mocks
  EXPECT_CALL(*wsv_query,
              hasAccountGrantablePermission(
                  creator, account.account_id, can_get_my_acc_ast))
      .WillOnce(Return(false));
  EXPECT_CALL(*wsv_query, getAccountRoles(creator))
      .WillOnce(Return(nonstd::nullopt));

  EXPECT_CALL(*wsv_query, getAccountAsset(_, _))
      .Times(0);  // won't be called due to failed stateful validation

  iroha::protocol::QueryResponse response;

  auto query = iroha::protocol::Query();

  query.mutable_payload()->set_creator_account_id("accountA");
  query.mutable_payload()->mutable_get_account_assets()->set_account_id(
      "accountB");
  query.mutable_payload()->mutable_get_account_assets()->set_asset_id("usd");
  query.mutable_signature()->set_pubkey(pubkey_test);
  query.mutable_signature()->set_signature(signature_test);

  auto stat = torii_utils::QuerySyncClient(Ip, Port).Find(query, response);
  ASSERT_TRUE(stat.ok());
  // Must be invalid due to failed stateful validation caused by no permission
  // to read account asset
  ASSERT_EQ(response.error_response().reason(),
            iroha::model::ErrorResponse::STATEFUL_INVALID);
  ASSERT_EQ(iroha::hash(query).to_string(), response.query_hash());
}

TEST_F(ToriiQueriesTest, FindAccountAssetWhenHasRolePermissions) {
  EXPECT_CALL(*statelessValidatorMock,
              validate(A<const iroha::model::Query &>()))
      .WillOnce(Return(true));

  iroha::model::Account account;
  account.account_id = "accountA";

  iroha::model::AccountAsset account_asset;
  account_asset.account_id = "accountA";
  account_asset.asset_id = "usd";
  iroha::Amount amount(100, 2);
  account_asset.balance = amount;

  iroha::model::Asset asset;
  asset.asset_id = "usd";
  asset.domain_id = "USA";
  asset.precision = 2;

  // TODO: refactor this to use stateful validation mocks
  auto creator = "accountA";
  std::vector<std::string> roles = {"test"};
  EXPECT_CALL(*wsv_query, getAccountRoles(creator)).WillOnce(Return(roles));
  std::vector<std::string> perm = {can_get_my_acc_ast};
  EXPECT_CALL(*wsv_query, getRolePermissions("test")).WillOnce(Return(perm));
  EXPECT_CALL(*wsv_query, getAccountAsset(_, _))
      .WillOnce(Return(account_asset));

  iroha::protocol::QueryResponse response;

  auto query = iroha::protocol::Query();
  query.mutable_payload()->set_creator_account_id("accountA");
  query.mutable_payload()->mutable_get_account_assets()->set_account_id(
      "accountA");
  query.mutable_payload()->mutable_get_account_assets()->set_asset_id("usd");
  query.mutable_signature()->set_pubkey(pubkey_test);
  query.mutable_signature()->set_signature(signature_test);

  auto stat = torii_utils::QuerySyncClient(Ip, Port).Find(query, response);
  ASSERT_TRUE(stat.ok());
  // Should not return Error Response because tx is stateless and stateful valid
  ASSERT_FALSE(response.has_error_response());

  // Check if the fields in account asset response are correct
  ASSERT_EQ(response.account_assets_response().account_asset().asset_id(),
            account_asset.asset_id);
  ASSERT_EQ(response.account_assets_response().account_asset().account_id(),
            account_asset.account_id);
  auto iroha_amount_asset = iroha::model::converters::deserializeAmount(
      response.account_assets_response().account_asset().balance());
  ASSERT_EQ(iroha_amount_asset, account_asset.balance);
  ASSERT_EQ(iroha::hash(query).to_string(), response.query_hash());
}

/**
 * Test for signatories response
 */

TEST_F(ToriiQueriesTest, FindSignatoriesWhenNoGrantPermissions) {
  EXPECT_CALL(*statelessValidatorMock,
              validate(A<const iroha::model::Query &>()))
      .WillOnce(Return(true));

  iroha::model::Account account;
  account.account_id = "accountB";

  iroha::pubkey_t pubkey;
  std::fill(pubkey.begin(), pubkey.end(), 0x1);
  std::vector<iroha::pubkey_t> keys;
  keys.push_back(pubkey);

  // TODO: refactor this to use stateful validation mocks
  auto creator = "accountA";
  EXPECT_CALL(*wsv_query,
              hasAccountGrantablePermission(
                  creator, account.account_id, can_get_my_signatories))
      .WillOnce(Return(false));
  EXPECT_CALL(*wsv_query, getAccountRoles(creator))
      .WillOnce(Return(nonstd::nullopt));
  EXPECT_CALL(*wsv_query, getSignatories(_)).Times(0);

  iroha::protocol::QueryResponse response;

  auto query = iroha::protocol::Query();
  query.mutable_payload()->set_creator_account_id("accountA");
  query.mutable_payload()->mutable_get_account_signatories()->set_account_id(
      "accountB");
  query.mutable_signature()->set_pubkey(pubkey_test);
  query.mutable_signature()->set_signature(signature_test);

  auto stat = torii_utils::QuerySyncClient(Ip, Port).Find(query, response);
  ASSERT_TRUE(stat.ok());
  // Must be invalid due to failed stateful validation caused by no permission
  // to read account
  ASSERT_EQ(response.error_response().reason(),
            iroha::model::ErrorResponse::STATEFUL_INVALID);
  ASSERT_EQ(iroha::hash(query).to_string(), response.query_hash());
}

TEST_F(ToriiQueriesTest, FindSignatoriesHasRolePermissions) {
  EXPECT_CALL(*statelessValidatorMock,
              validate(A<const iroha::model::Query &>()))
      .WillOnce(Return(true));

  iroha::model::Account account;
  account.account_id = "accountA";

  iroha::pubkey_t pubkey;
  std::fill(pubkey.begin(), pubkey.end(), 0x1);
  std::vector<iroha::pubkey_t> keys;
  keys.push_back(pubkey);

  // TODO: refactor this to use stateful validation mocks
  auto creator = "accountA";
  std::vector<std::string> roles = {"test"};
  EXPECT_CALL(*wsv_query, getAccountRoles(creator)).WillOnce(Return(roles));
  std::vector<std::string> perm = {can_get_my_signatories};
  EXPECT_CALL(*wsv_query, getRolePermissions("test")).WillOnce(Return(perm));
  EXPECT_CALL(*wsv_query, getSignatories(_)).WillOnce(Return(keys));

  iroha::protocol::QueryResponse response;

  auto query = iroha::protocol::Query();

  query.mutable_payload()->set_creator_account_id("accountA");
  query.mutable_payload()->mutable_get_account_signatories()->set_account_id(
      "accountA");
  query.mutable_signature()->set_pubkey(pubkey_test);
  query.mutable_signature()->set_signature(signature_test);

  auto stat = torii_utils::QuerySyncClient(Ip, Port).Find(query, response);
  ASSERT_TRUE(stat.ok());
  /// Should not return Error Response because tx is stateless and stateful
  /// valid
  ASSERT_FALSE(response.has_error_response());
  // check if fields in response are valid
  auto signatory = response.signatories_response().keys(0);
  decltype(pubkey) response_pubkey;
  std::copy(signatory.begin(), signatory.end(), response_pubkey.begin());
  ASSERT_EQ(response_pubkey, pubkey);
  ASSERT_EQ(iroha::hash(query).to_string(), response.query_hash());
}

/**
 * Test for transactions response
 */

TEST_F(ToriiQueriesTest, FindTransactionsWhenValid) {
  EXPECT_CALL(*statelessValidatorMock,
              validate(A<const iroha::model::Query &>()))
      .WillOnce(Return(true));

  iroha::model::Account account;
  account.account_id = "accountA";

  auto txs_observable = rxcpp::observable<>::iterate([account] {
    std::vector<iroha::model::Transaction> result;
    for (size_t i = 0; i < 3; ++i) {
      iroha::model::Transaction current;
      current.creator_account_id = account.account_id;
      current.tx_counter = i;
      result.push_back(current);
    }
    return result;
  }());

  // TODO: refactor this to use stateful validation mocks
  auto creator = "accountA";
  std::vector<std::string> roles = {"test"};
  EXPECT_CALL(*wsv_query, getAccountRoles(creator)).WillOnce(Return(roles));
  std::vector<std::string> perm = {can_get_my_acc_txs};
  EXPECT_CALL(*wsv_query, getRolePermissions("test")).WillOnce(Return(perm));
  EXPECT_CALL(*block_query, getAccountTransactions(account.account_id))
      .WillOnce(Return(txs_observable));

  iroha::protocol::QueryResponse response;

  auto query = iroha::protocol::Query();

  query.mutable_payload()->set_creator_account_id(account.account_id);
  query.mutable_payload()->mutable_get_account_transactions()->set_account_id(
      account.account_id);
  query.mutable_signature()->set_pubkey(pubkey_test);
  query.mutable_signature()->set_signature(signature_test);

  auto stat = torii_utils::QuerySyncClient(Ip, Port).Find(query, response);
  ASSERT_TRUE(stat.ok());
  // Should not return Error Response because tx is stateless and stateful valid
  ASSERT_FALSE(response.has_error_response());
  for (auto i = 0; i < response.transactions_response().transactions_size();
       i++) {
    ASSERT_EQ(response.transactions_response()
                  .transactions(i)
                  .payload()
                  .creator_account_id(),
              account.account_id);
    ASSERT_EQ(
        response.transactions_response().transactions(i).payload().tx_counter(),
        i);
  }
  ASSERT_EQ(iroha::hash(query).to_string(), response.query_hash());
}

TEST_F(ToriiQueriesTest, FindManyTimesWhereQueryServiceSync) {
  EXPECT_CALL(*statelessValidatorMock,
              validate(A<const iroha::model::Query &>()))
      .WillOnce(Return(false));

  auto client = torii_utils::QuerySyncClient(Ip, Port);

  for (size_t i = 0; i < TimesFind; ++i) {
    iroha::protocol::QueryResponse response;
    auto query = iroha::protocol::Query();

    query.mutable_payload()->set_creator_account_id("accountA");
    query.mutable_payload()->mutable_get_account()->set_account_id("accountB");
    query.mutable_payload()->set_query_counter(i);
    query.mutable_signature()->set_pubkey(pubkey_test);
    query.mutable_signature()->set_signature(signature_test);

    auto stat = client.Find(query, response);
    ASSERT_TRUE(stat.ok());
    // Must return Error Response
    ASSERT_EQ(response.error_response().reason(),
              iroha::model::ErrorResponse::STATELESS_INVALID);
    ASSERT_EQ(iroha::hash(query).to_string(), response.query_hash());
  }
}<|MERGE_RESOLUTION|>--- conflicted
+++ resolved
@@ -14,23 +14,22 @@
 limitations under the License.
 */
 
-#include <generator/generator.hpp>
+#include "generator/generator.hpp"
 #include "module/irohad/ametsuchi/ametsuchi_mocks.hpp"
 #include "module/irohad/network/network_mocks.hpp"
 #include "module/irohad/validation/validation_mocks.hpp"
 // to compare pb amount and iroha amount
 #include "model/converters/pb_common.hpp"
+#include "model/converters/pb_query_factory.hpp"
+#include "model/converters/pb_query_response_factory.hpp"
+#include "model/converters/pb_transaction_factory.hpp"
 
 #include "main/server_runner.hpp"
 #include "model/permissions.hpp"
 #include "torii/processor/query_processor_impl.hpp"
 #include "torii/processor/transaction_processor_impl.hpp"
-<<<<<<< HEAD
 #include "torii/query_client.hpp"
-=======
 #include "torii/query_service.hpp"
-#include "torii_utils/query_client.hpp"
->>>>>>> 3370f3fa
 
 constexpr const char *Ip = "0.0.0.0";
 constexpr int Port = 50051;
@@ -137,13 +136,13 @@
   query.mutable_signature()->set_signature(signature_test);
 
   auto client1 = torii_utils::QuerySyncClient(Ip, Port);
-  //Copy ctor
+  // Copy ctor
   torii_utils::QuerySyncClient client2(client1);
-  //copy assignment
+  // copy assignment
   auto client3 = client2;
-  //move ctor
+  // move ctor
   torii_utils::QuerySyncClient client4(std::move(client3));
-  //move assignment
+  // move assignment
   auto client5 = std::move(client4);
   auto stat = client5.Find(query, response);
   ASSERT_TRUE(stat.ok());
@@ -152,6 +151,7 @@
 /**
  * Test for error response
  */
+
 TEST_F(ToriiQueriesTest, FindWhenResponseInvalid) {
   EXPECT_CALL(*statelessValidatorMock,
               validate(A<const iroha::model::Query &>()))
