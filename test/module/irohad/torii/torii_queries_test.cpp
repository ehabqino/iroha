/**
 * Copyright Soramitsu Co., Ltd. All Rights Reserved.
 * SPDX-License-Identifier: Apache-2.0
 */

#include "module/irohad/ametsuchi/ametsuchi_mocks.hpp"
#include "module/irohad/network/network_mocks.hpp"
#include "module/irohad/pending_txs_storage/pending_txs_storage_mock.hpp"
#include "module/irohad/torii/torii_mocks.hpp"
#include "module/irohad/validation/validation_mocks.hpp"

#include "backend/protobuf/query_responses/proto_query_response.hpp"
#include "builders/protobuf/common_objects/proto_account_asset_builder.hpp"
#include "builders/protobuf/common_objects/proto_account_builder.hpp"
#include "builders/protobuf/common_objects/proto_asset_builder.hpp"
#include "builders/protobuf/queries.hpp"
#include "module/shared_model/builders/protobuf/test_query_builder.hpp"
#include "module/shared_model/builders/protobuf/test_query_response_builder.hpp"
#include "module/shared_model/builders/protobuf/test_transaction_builder.hpp"

#include "execution/query_execution_impl.hpp"
#include "framework/specified_visitor.hpp"
#include "main/server_runner.hpp"
#include "torii/processor/query_processor_impl.hpp"
#include "torii/query_client.hpp"
#include "torii/query_service.hpp"
#include "utils/query_error_response_visitor.hpp"

constexpr size_t TimesFind = 1;

using ::testing::_;
using ::testing::A;
using ::testing::AtLeast;
using ::testing::Return;

using namespace iroha::ametsuchi;
using namespace iroha::torii;
using namespace shared_model::interface::permissions;

using wTransaction = std::shared_ptr<shared_model::interface::Transaction>;

// TODO kamilsa 22.06.18 IR-1472 rework this test so that query service is
// mocked
class ToriiQueriesTest : public testing::Test {
 public:
  virtual void SetUp() {
    runner = std::make_unique<ServerRunner>(ip + ":0");
    wsv_query = std::make_shared<MockWsvQuery>();
    block_query = std::make_shared<MockBlockQuery>();
    query_executor = std::make_shared<MockQueryExecutor>();
    storage = std::make_shared<MockStorage>();
    pending_txs_storage =
        std::make_shared<iroha::MockPendingTransactionStorage>();

    //----------- Query Service ----------

    EXPECT_CALL(*storage, getWsvQuery()).WillRepeatedly(Return(wsv_query));
    EXPECT_CALL(*storage, getBlockQuery()).WillRepeatedly(Return(block_query));
    EXPECT_CALL(*storage, createQueryExecutor())
        .WillRepeatedly(Return(boost::make_optional(
            std::shared_ptr<QueryExecutor>(query_executor))));

<<<<<<< HEAD
    auto qpi =
        std::make_shared<iroha::torii::QueryProcessorImpl>(storage, storage);
=======
    auto qpi = std::make_shared<iroha::torii::QueryProcessorImpl>(
        storage,
        std::make_shared<iroha::QueryExecutionImpl>(storage,
                                                    pending_txs_storage));
>>>>>>> 1d856793

    //----------- Server run ----------------
    runner->append(std::make_unique<torii::QueryService>(qpi))
        .run()
        .match(
            [this](iroha::expected::Value<int> port) {
              this->port = port.value;
            },
            [](iroha::expected::Error<std::string> err) {
              FAIL() << err.error;
            });

    runner->waitForServersReady();
  }

  std::unique_ptr<ServerRunner> runner;
  shared_model::crypto::Keypair pair =
      shared_model::crypto::DefaultCryptoAlgorithmType::generateKeypair();
  std::vector<shared_model::interface::types::PubkeyType> signatories = {
      pair.publicKey()};

  std::shared_ptr<MockWsvQuery> wsv_query;
  std::shared_ptr<MockBlockQuery> block_query;
  std::shared_ptr<MockQueryExecutor> query_executor;
  std::shared_ptr<MockStorage> storage;
  std::shared_ptr<iroha::MockPendingTransactionStorage> pending_txs_storage;

  const std::string ip = "127.0.0.1";
  int port;
};

/**
 * Given a Query Synchronous Client
 * When copied, moved, copy and move assigned
 * Then final object works as the first one
 */
TEST_F(ToriiQueriesTest, QueryClient) {
  iroha::protocol::QueryResponse response;
  auto query = TestUnsignedQueryBuilder()
                   .creatorAccountId("accountA")
                   .getAccount("accountB")
                   .build()
                   .signAndAddSignature(pair)
                   .finish();

  auto client1 = torii_utils::QuerySyncClient(ip, port);
  // Copy ctor
  torii_utils::QuerySyncClient client2(client1);
  // copy assignment
  auto client3 = client2;
  // move ctor
  torii_utils::QuerySyncClient client4(std::move(client3));
  // move assignment
  auto client5 = std::move(client4);
  auto stat = client5.Find(query.getTransport(), response);
  ASSERT_TRUE(stat.ok());
}

/**
 * Test for error response
 */

TEST_F(ToriiQueriesTest, FindWhenResponseInvalid) {
  iroha::protocol::QueryResponse response;
  auto query = TestUnsignedQueryBuilder()
                   .creatorAccountId("accountA")
                   .getAccount("accountB")
                   .build()
                   .signAndAddSignature(pair)
                   .finish();

  auto stat = torii_utils::QuerySyncClient(ip, port).Find(query.getTransport(),
                                                          response);
  auto resp = shared_model::proto::QueryResponse(response);
  ASSERT_TRUE(stat.ok());
  // Must return Error Response
  ASSERT_TRUE(boost::apply_visitor(
      shared_model::interface::QueryErrorResponseChecker<
          shared_model::interface::StatelessFailedErrorResponse>(),
      resp.get()));

  ASSERT_EQ(query.hash(), resp.queryHash());
}

/**
 * Tests for account response
 */

TEST_F(ToriiQueriesTest, FindAccountWhenNoGrantPermissions) {
  auto account =
      shared_model::proto::AccountBuilder().accountId("b@domain").build();
  auto creator = "a@domain";

  EXPECT_CALL(*wsv_query, getSignatories(creator))
      .WillRepeatedly(Return(signatories));

  iroha::protocol::QueryResponse response;

  auto model_query = shared_model::proto::QueryBuilder()
                         .creatorAccountId(creator)
                         .queryCounter(1)
                         .createdTime(iroha::time::now())
                         .getAccount(account.accountId())
                         .build()
                         .signAndAddSignature(pair)
                         .finish();

  auto *r =
      clone(TestQueryResponseBuilder()
                .errorQueryResponse<
                    shared_model::interface::StatefulFailedErrorResponse>()
                .queryHash(model_query.hash())
                .build())
          .release();

  EXPECT_CALL(*query_executor, validateAndExecute_(_))
      .WillRepeatedly(Return(r));

  auto stat = torii_utils::QuerySyncClient(ip, port).Find(
      model_query.getTransport(), response);

  ASSERT_TRUE(stat.ok());
  auto resp = shared_model::proto::QueryResponse(response);
  // Must be invalid due to failed stateful validation caused by no permission
  // to read account
  ASSERT_TRUE(boost::apply_visitor(
      shared_model::interface::QueryErrorResponseChecker<
          shared_model::interface::StatefulFailedErrorResponse>(),
      resp.get()));

  ASSERT_EQ(model_query.hash(), resp.queryHash());
}

TEST_F(ToriiQueriesTest, FindAccountWhenHasReadPermissions) {
  auto creator = "a@domain";

  std::shared_ptr<shared_model::interface::Account> accountB = clone(
      shared_model::proto::AccountBuilder().accountId("b@domain").build());

  EXPECT_CALL(*wsv_query, getSignatories(creator))
      .WillRepeatedly(Return(signatories));

  std::vector<std::string> roles = {"user"};

  iroha::protocol::QueryResponse response;

  auto model_query = shared_model::proto::QueryBuilder()
                         .creatorAccountId(creator)
                         .queryCounter(1)
                         .createdTime(iroha::time::now())
                         .getAccount(accountB->accountId())
                         .build()
                         .signAndAddSignature(pair)
                         .finish();

  auto *r =
      clone(TestQueryResponseBuilder()
                .accountResponse(
                    *std::static_pointer_cast<shared_model::proto::Account>(
                        accountB),
                    roles)
                .queryHash(model_query.hash())
                .build())
          .release();

  EXPECT_CALL(*query_executor, validateAndExecute_(_))
      .WillRepeatedly(Return(r));

  auto stat = torii_utils::QuerySyncClient(ip, port).Find(
      model_query.getTransport(), response);
  auto resp = shared_model::proto::QueryResponse(response);

  ASSERT_TRUE(stat.ok());
  // Should not return Error Response because tx is stateless and stateful valid
  ASSERT_FALSE(response.has_error_response());

  ASSERT_NO_THROW({
    const auto &account_resp = boost::apply_visitor(
        framework::SpecifiedVisitor<shared_model::interface::AccountResponse>(),
        resp.get());

    ASSERT_EQ(account_resp.account().accountId(), accountB->accountId());
    ASSERT_EQ(account_resp.roles().size(), 1);
    ASSERT_EQ(model_query.hash(), resp.queryHash());
  });
}

TEST_F(ToriiQueriesTest, FindAccountWhenHasRolePermission) {
  std::shared_ptr<shared_model::interface::Account> account = clone(
      shared_model::proto::AccountBuilder().accountId("accountA").build());

  auto creator = "a@domain";
  EXPECT_CALL(*wsv_query, getSignatories(creator))
      .WillRepeatedly(Return(signatories));
  std::vector<std::string> roles = {"test"};

  iroha::protocol::QueryResponse response;

  auto model_query = shared_model::proto::QueryBuilder()
                         .creatorAccountId(creator)
                         .queryCounter(1)
                         .createdTime(iroha::time::now())
                         .getAccount(creator)
                         .build()
                         .signAndAddSignature(pair)
                         .finish();

  auto *r =
      clone(TestQueryResponseBuilder()
                .accountResponse(
                    *std::static_pointer_cast<shared_model::proto::Account>(
                        account),
                    roles)
                .queryHash(model_query.hash())
                .build())
          .release();

  EXPECT_CALL(*query_executor, validateAndExecute_(_))
      .WillRepeatedly(Return(r));

  auto stat = torii_utils::QuerySyncClient(ip, port).Find(
      model_query.getTransport(), response);
  auto resp = shared_model::proto::QueryResponse(response);
  ASSERT_TRUE(stat.ok());
  // Should not return Error Response because tx is stateless and stateful valid
  ASSERT_FALSE(response.has_error_response());

  ASSERT_NO_THROW({
    const auto &detail_resp = boost::apply_visitor(
        framework::SpecifiedVisitor<shared_model::interface::AccountResponse>(),
        resp.get());

    ASSERT_EQ(detail_resp.account().accountId(), account->accountId());
    ASSERT_EQ(detail_resp.account().domainId(), account->domainId());
    ASSERT_EQ(model_query.hash(), resp.queryHash());
  });
}

/**
 * Test for account asset response
 */

TEST_F(ToriiQueriesTest, FindAccountAssetWhenNoGrantPermissions) {
  auto creator = "a@domain";
  auto accountb_id = "b@domain";

  EXPECT_CALL(*wsv_query, getSignatories(creator))
      .WillRepeatedly(Return(signatories));

  iroha::protocol::QueryResponse response;

  auto model_query = shared_model::proto::QueryBuilder()
                         .creatorAccountId(creator)
                         .queryCounter(1)
                         .createdTime(iroha::time::now())
                         .getAccountAssets(accountb_id)
                         .build()
                         .signAndAddSignature(pair)
                         .finish();

  auto *r =
      clone(TestQueryResponseBuilder()
                .errorQueryResponse<
                    shared_model::interface::StatefulFailedErrorResponse>()
                .queryHash(model_query.hash())
                .build())
          .release();

  EXPECT_CALL(*query_executor, validateAndExecute_(_))
      .WillRepeatedly(Return(r));

  auto stat = torii_utils::QuerySyncClient(ip, port).Find(
      model_query.getTransport(), response);
  auto resp = shared_model::proto::QueryResponse(response);
  ASSERT_TRUE(stat.ok());
  // Must be invalid due to failed stateful validation caused by no permission
  // to read account asset
  ASSERT_TRUE(boost::apply_visitor(
      shared_model::interface::QueryErrorResponseChecker<
          shared_model::interface::StatefulFailedErrorResponse>(),
      resp.get()));

  ASSERT_EQ(model_query.hash(), resp.queryHash());
}

TEST_F(ToriiQueriesTest, FindAccountAssetWhenHasRolePermissions) {
  auto account =
      shared_model::proto::AccountBuilder().accountId("accountA").build();

  std::shared_ptr<shared_model::interface::AccountAsset> account_asset =
      clone(shared_model::proto::AccountAssetBuilder()
                .accountId("accountA")
                .assetId("usd")
                .balance(shared_model::interface::Amount("1.00"))
                .build());

  auto asset = shared_model::proto::AssetBuilder()
                   .assetId("usd")
                   .domainId("USA")
                   .precision(2)
                   .build();

  auto creator = "a@domain";
  EXPECT_CALL(*wsv_query, getSignatories(creator))
      .WillRepeatedly(Return(signatories));

  iroha::protocol::QueryResponse response;

  auto model_query = shared_model::proto::QueryBuilder()
                         .creatorAccountId(creator)
                         .queryCounter(1)
                         .createdTime(iroha::time::now())
                         .getAccountAssets(creator)
                         .build()
                         .signAndAddSignature(pair)
                         .finish();

  std::vector<shared_model::proto::AccountAsset> assets = {
      *std::static_pointer_cast<shared_model::proto::AccountAsset>(
          account_asset)};

  auto *r = clone(TestQueryResponseBuilder()
                      .accountAssetResponse(assets)
                      .queryHash(model_query.hash())
                      .build())
                .release();

  EXPECT_CALL(*query_executor, validateAndExecute_(_))
      .WillRepeatedly(Return(r));

  auto stat = torii_utils::QuerySyncClient(ip, port).Find(
      model_query.getTransport(), response);

  auto hash = response.query_hash();

  ASSERT_TRUE(stat.ok());
  // Should not return Error Response because tx is stateless and stateful valid
  ASSERT_FALSE(response.has_error_response());

  auto resp = shared_model::proto::QueryResponse(response);
  ASSERT_NO_THROW({
    const auto &asset_resp = boost::apply_visitor(
        framework::SpecifiedVisitor<
            shared_model::interface::AccountAssetResponse>(),
        resp.get());
    // Check if the fields in account asset response are correct
    ASSERT_EQ(asset_resp.accountAssets()[0].assetId(),
              account_asset->assetId());
    ASSERT_EQ(asset_resp.accountAssets()[0].accountId(),
              account_asset->accountId());
    ASSERT_EQ(asset_resp.accountAssets()[0].balance(),
              account_asset->balance());
    ASSERT_EQ(model_query.hash(), resp.queryHash());
  });
}

/**
 * Test for signatories response
 */

TEST_F(ToriiQueriesTest, FindSignatoriesWhenNoGrantPermissions) {
  iroha::pubkey_t pubkey;
  std::fill(pubkey.begin(), pubkey.end(), 0x1);
  std::vector<shared_model::interface::types::PubkeyType> keys;
  keys.push_back(
      shared_model::interface::types::PubkeyType(pubkey.to_string()));

  auto creator = "a@domain";
  EXPECT_CALL(*wsv_query, getSignatories(creator))
      .WillRepeatedly(Return(signatories));

  iroha::protocol::QueryResponse response;

  auto model_query = shared_model::proto::QueryBuilder()
                         .creatorAccountId(creator)
                         .queryCounter(1)
                         .createdTime(iroha::time::now())
                         .getSignatories("b@domain")
                         .build()
                         .signAndAddSignature(pair)
                         .finish();

  auto *r =
      clone(TestQueryResponseBuilder()
                .errorQueryResponse<
                    shared_model::interface::StatefulFailedErrorResponse>()
                .queryHash(model_query.hash())
                .build())
          .release();

  EXPECT_CALL(*query_executor, validateAndExecute_(_))
      .WillRepeatedly(Return(r));

  auto stat = torii_utils::QuerySyncClient(ip, port).Find(
      model_query.getTransport(), response);
  ASSERT_TRUE(stat.ok());
  // Must be invalid due to failed stateful validation caused by no permission
  // to read account
  auto resp = shared_model::proto::QueryResponse(response);
  ASSERT_TRUE(boost::apply_visitor(
      shared_model::interface::QueryErrorResponseChecker<
          shared_model::interface::StatefulFailedErrorResponse>(),
      resp.get()));

  ASSERT_EQ(model_query.hash(), resp.queryHash());
}

TEST_F(ToriiQueriesTest, FindSignatoriesHasRolePermissions) {
  auto creator = "a@domain";
  iroha::pubkey_t pubkey;
  std::fill(pubkey.begin(), pubkey.end(), 0x1);
  std::vector<shared_model::interface::types::PubkeyType> keys;
  keys.push_back(
      shared_model::interface::types::PubkeyType(pubkey.to_string()));

  EXPECT_CALL(*wsv_query, getSignatories(creator))
      .WillRepeatedly(Return(signatories));

  iroha::protocol::QueryResponse response;

  auto model_query = shared_model::proto::QueryBuilder()
                         .creatorAccountId(creator)
                         .queryCounter(1)
                         .createdTime(iroha::time::now())
                         .getSignatories(creator)
                         .build()
                         .signAndAddSignature(pair)
                         .finish();

  auto *r = clone(TestQueryResponseBuilder()
                      .signatoriesResponse(signatories)
                      .queryHash(model_query.hash())
                      .build())
                .release();

  EXPECT_CALL(*query_executor, validateAndExecute_(_))
      .WillRepeatedly(Return(r));

  auto stat = torii_utils::QuerySyncClient(ip, port).Find(
      model_query.getTransport(), response);
  auto shared_response = shared_model::proto::QueryResponse(response);
  ASSERT_NO_THROW({
    auto resp_pubkey = *boost::apply_visitor(
                            framework::SpecifiedVisitor<
                                shared_model::interface::SignatoriesResponse>(),
                            shared_response.get())
                            .keys()
                            .begin();

    ASSERT_TRUE(stat.ok());
    /// Should not return Error Response because tx is stateless and stateful
    /// valid
    ASSERT_FALSE(response.has_error_response());
    // check if fields in response are valid
    ASSERT_EQ(resp_pubkey, signatories.back());
    ASSERT_EQ(model_query.hash(), shared_response.queryHash());
  });
}

/**
 * Test for transactions response
 */

TEST_F(ToriiQueriesTest, FindTransactionsWhenValid) {
  auto account =
      shared_model::proto::AccountBuilder().accountId("accountA").build();
  auto creator = "a@domain";
  std::vector<wTransaction> txs;
  std::vector<shared_model::proto::Transaction> proto_txs;
  for (size_t i = 0; i < 3; ++i) {
    std::shared_ptr<shared_model::interface::Transaction> current = clone(
        TestTransactionBuilder().creatorAccountId(account.accountId()).build());
    txs.push_back(current);
    proto_txs.push_back(
        *std::static_pointer_cast<shared_model::proto::Transaction>(current));
  }

  EXPECT_CALL(*wsv_query, getSignatories(creator))
      .WillRepeatedly(Return(signatories));

  iroha::protocol::QueryResponse response;

  auto model_query = shared_model::proto::QueryBuilder()
                         .creatorAccountId(creator)
                         .queryCounter(1)
                         .createdTime(iroha::time::now())
                         .getAccountTransactions(creator)
                         .build()
                         .signAndAddSignature(pair)
                         .finish();

  auto *r = clone(TestQueryResponseBuilder()
                      .transactionsResponse(proto_txs)
                      .queryHash(model_query.hash())
                      .build())
                .release();

  EXPECT_CALL(*query_executor, validateAndExecute_(_))
      .WillRepeatedly(Return(r));

  auto stat = torii_utils::QuerySyncClient(ip, port).Find(
      model_query.getTransport(), response);
  ASSERT_TRUE(stat.ok());
  // Should not return Error Response because tx is stateless and stateful valid
  ASSERT_FALSE(response.has_error_response());
  auto resp = shared_model::proto::QueryResponse(response);
  ASSERT_NO_THROW({
    const auto &tx_resp = boost::apply_visitor(
        framework::SpecifiedVisitor<
            shared_model::interface::TransactionsResponse>(),
        resp.get());

    const auto &txs = tx_resp.transactions();
    for (const auto &tx : txs) {
      ASSERT_EQ(tx.creatorAccountId(), account.accountId());
    }
    ASSERT_EQ(model_query.hash(), resp.queryHash());
  });
}

TEST_F(ToriiQueriesTest, FindManyTimesWhereQueryServiceSync) {
  auto client = torii_utils::QuerySyncClient(ip, port);

  for (size_t i = 0; i < TimesFind; ++i) {
    iroha::protocol::QueryResponse response;

    // stateless invalid query
    auto model_query = TestQueryBuilder()
                           .creatorAccountId("a@domain")
                           .queryCounter(i)
                           .createdTime(iroha::time::now())
                           .getAccountTransactions("a@2domain")
                           .build();

    auto stat = client.Find(model_query.getTransport(), response);
    ASSERT_TRUE(stat.ok());
    auto resp = shared_model::proto::QueryResponse(response);
    // Must return Error Response
    ASSERT_TRUE(boost::apply_visitor(
        shared_model::interface::QueryErrorResponseChecker<
            shared_model::interface::StatelessFailedErrorResponse>(),
        resp.get()));

    ASSERT_EQ(model_query.hash(), resp.queryHash());
  }
}<|MERGE_RESOLUTION|>--- conflicted
+++ resolved
@@ -56,19 +56,12 @@
 
     EXPECT_CALL(*storage, getWsvQuery()).WillRepeatedly(Return(wsv_query));
     EXPECT_CALL(*storage, getBlockQuery()).WillRepeatedly(Return(block_query));
-    EXPECT_CALL(*storage, createQueryExecutor())
+    EXPECT_CALL(*storage, createQueryExecutor(_))
         .WillRepeatedly(Return(boost::make_optional(
             std::shared_ptr<QueryExecutor>(query_executor))));
 
-<<<<<<< HEAD
-    auto qpi =
-        std::make_shared<iroha::torii::QueryProcessorImpl>(storage, storage);
-=======
     auto qpi = std::make_shared<iroha::torii::QueryProcessorImpl>(
-        storage,
-        std::make_shared<iroha::QueryExecutionImpl>(storage,
-                                                    pending_txs_storage));
->>>>>>> 1d856793
+        storage, storage, pending_txs_storage);
 
     //----------- Server run ----------------
     runner->append(std::make_unique<torii::QueryService>(qpi))
