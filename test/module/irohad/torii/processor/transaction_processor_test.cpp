--- conflicted
+++ resolved
@@ -60,20 +60,12 @@
         .quorum(1);
   }
 
-<<<<<<< HEAD
-  auto baseTestTx() {
-=======
   auto baseTestTx(shared_model::interface::types::QuorumType quorum = 1) {
->>>>>>> 1d856793
     return TestTransactionBuilder()
         .createdTime(iroha::time::now())
         .creatorAccountId("user@domain")
         .setAccountQuorum("user@domain", 2)
-<<<<<<< HEAD
-        .quorum(1)
-=======
         .quorum(quorum)
->>>>>>> 1d856793
         .build();
   }
 
@@ -163,11 +155,7 @@
       }));
 
   EXPECT_CALL(*mp, propagateBatchImpl(_)).Times(0);
-<<<<<<< HEAD
-  EXPECT_CALL(*pcs, propagate_transaction(_)).Times(txs.size());
-=======
   EXPECT_CALL(*pcs, propagate_batch(_)).Times(txs.size());
->>>>>>> 1d856793
 
   for (const auto &tx : txs) {
     tp->batchHandle(framework::batch::createBatchFromSingleTransaction(
@@ -262,11 +250,7 @@
       }));
 
   EXPECT_CALL(*mp, propagateBatchImpl(_)).Times(0);
-<<<<<<< HEAD
-  EXPECT_CALL(*pcs, propagate_transaction(_)).Times(txs.size());
-=======
   EXPECT_CALL(*pcs, propagate_batch(_)).Times(txs.size());
->>>>>>> 1d856793
 
   for (const auto &tx : txs) {
     tp->batchHandle(framework::batch::createBatchFromSingleTransaction(
@@ -326,11 +310,7 @@
       }));
 
   EXPECT_CALL(*mp, propagateBatchImpl(_)).Times(0);
-<<<<<<< HEAD
-  EXPECT_CALL(*pcs, propagate_transaction(_)).Times(txs.size());
-=======
   EXPECT_CALL(*pcs, propagate_batch(_)).Times(txs.size());
->>>>>>> 1d856793
 
   for (const auto &tx : txs) {
     tp->batchHandle(framework::batch::createBatchFromSingleTransaction(
@@ -451,32 +431,8 @@
  * @when transaction_processor handle the batch
  * @then checks that batch is relayed to MST
  */
-<<<<<<< HEAD
-TEST_F(TransactionProcessorTest, MultisigTransaction) {
-  std::shared_ptr<shared_model::interface::TransactionBatch> after_mst;
-  auto mst_propagate =
-      [&after_mst](
-          std::shared_ptr<shared_model::interface::TransactionBatch> batch) {
-        auto keypair1 =
-            shared_model::crypto::DefaultCryptoAlgorithmType::generateKeypair();
-        auto signedBlob1 = shared_model::crypto::CryptoSigner<>::sign(
-            shared_model::crypto::Blob(batch->transactions().at(0)->payload()),
-            keypair1);
-        after_mst->addSignature(0, signedBlob1, keypair1.publicKey());
-        auto keypair2 =
-            shared_model::crypto::DefaultCryptoAlgorithmType::generateKeypair();
-        auto signedBlob2 = shared_model::crypto::CryptoSigner<>::sign(
-            shared_model::crypto::Blob(batch->transactions().at(0)->payload()),
-            keypair2);
-        after_mst->addSignature(0, signedBlob2, keypair2.publicKey());
-      };
-  EXPECT_CALL(*mp, propagateBatchImpl(_))
-      .WillOnce(testing::Invoke(mst_propagate));
-  EXPECT_CALL(*pcs, propagate_transaction(_)).Times(1);
-=======
 TEST_F(TransactionProcessorTest, MultisigTransactionToMST) {
   auto &&tx = addSignaturesFromKeyPairs(baseTestTx(2), makeKey());
->>>>>>> 1d856793
 
   auto &&after_mst = framework::batch::createBatchFromSingleTransaction(
       std::shared_ptr<shared_model::interface::Transaction>(clone(tx)));
@@ -498,14 +454,9 @@
   auto &&after_mst = framework::batch::createBatchFromSingleTransaction(
       std::shared_ptr<shared_model::interface::Transaction>(clone(tx)));
 
-<<<<<<< HEAD
-  tp->batchHandle(framework::batch::createBatchFromSingleTransaction(tx));
-  mst_prepared_notifier.get_subscriber().on_next(after_mst);
-=======
   EXPECT_CALL(*pcs, propagate_batch(_)).Times(1);
   mst_prepared_notifier.get_subscriber().on_next(
       std::make_shared<shared_model::interface::TransactionBatch>(after_mst));
->>>>>>> 1d856793
 }
 
 /**
@@ -515,11 +466,7 @@
  */
 TEST_F(TransactionProcessorTest, MultisigExpired) {
   EXPECT_CALL(*mp, propagateBatchImpl(_)).Times(1);
-<<<<<<< HEAD
-  EXPECT_CALL(*pcs, propagate_transaction(_)).Times(0);
-=======
   EXPECT_CALL(*pcs, propagate_batch(_)).Times(0);
->>>>>>> 1d856793
 
   std::shared_ptr<shared_model::interface::Transaction> tx =
       clone(base_tx()
