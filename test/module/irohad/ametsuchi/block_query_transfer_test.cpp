--- conflicted
+++ resolved
@@ -54,7 +54,6 @@
         transaction->exec(init_);
       }
 
-<<<<<<< HEAD
       void insert(const shared_model::interface::Block &block) {
         auto old_block =
             *std::unique_ptr<iroha::model::Block>(block.makeOldModel());
@@ -62,23 +61,12 @@
             block.height(),
             iroha::stringToBytes(model::converters::jsonToString(
                 model::converters::JsonBlockFactory().serialize(old_block))));
-        index->index(old_block);
-=======
-      void insert(const model::Block &block) {
-        file->add(block.height,
-                  iroha::stringToBytes(model::converters::jsonToString(
-                      model::converters::JsonBlockFactory().serialize(block))));
-        index->index(shared_model::proto::from_old(block));
->>>>>>> 079b33fb
+        index->index(block);
       }
 
       std::unique_ptr<pqxx::lazyconnection> postgres_connection;
-<<<<<<< HEAD
+      std::unique_ptr<pqxx::nontransaction> transaction;
       std::vector<shared_model::crypto::Hash> tx_hashes;
-=======
-      std::unique_ptr<pqxx::nontransaction> transaction;
-      std::vector<iroha::hash256_t> tx_hashes;
->>>>>>> 079b33fb
       std::shared_ptr<BlockQuery> blocks;
       std::shared_ptr<BlockIndex> index;
       std::unique_ptr<FlatFile> file;
@@ -197,13 +185,8 @@
 
       auto wrapper = make_test_subscriber<CallExact>(
           blocks->getAccountAssetTransactions(creator1, asset), 2);
-<<<<<<< HEAD
-      wrapper.subscribe([i = 0, this](auto val) mutable {
+      wrapper.subscribe([ i = 0, this ](auto val) mutable {
         ASSERT_EQ(tx_hashes.at(i), val->hash());
-=======
-      wrapper.subscribe([ i = 0, this ](auto val) mutable {
-        ASSERT_EQ(tx_hashes.at(i), iroha::hash(val));
->>>>>>> 079b33fb
         ++i;
       });
       ASSERT_TRUE(wrapper.validate());
