/**
 * Copyright Soramitsu Co., Ltd. 2017 All Rights Reserved.
 * http://soramitsu.co.jp
 *
 * Licensed under the Apache License, Version 2.0 (the "License");
 * you may not use this file except in compliance with the License.
 * You may obtain a copy of the License at
 *
 *        http://www.apache.org/licenses/LICENSE-2.0
 *
 * Unless required by applicable law or agreed to in writing, software
 * distributed under the License is distributed on an "AS IS" BASIS,
 * WITHOUT WARRANTIES OR CONDITIONS OF ANY KIND, either express or implied.
 * See the License for the specific language governing permissions and
 * limitations under the License.
 */

#include <gtest/gtest.h>

#include "ametsuchi/block_query.hpp"
#include "ametsuchi/impl/postgres_wsv_query.hpp"
#include "ametsuchi/impl/storage_impl.hpp"
#include "ametsuchi/mutable_storage.hpp"
#include "model/account.hpp"
#include "model/commands/create_account.hpp"
#include "model/commands/create_domain.hpp"
#include "model/commands/create_role.hpp"
#include "model/commands/set_account_detail.hpp"
#include "model/permissions.hpp"
#include "model/sha3_hash.hpp"
#include "module/irohad/ametsuchi/ametsuchi_fixture.hpp"

using namespace iroha::ametsuchi;
using namespace iroha::model;

/**
 * Fixture for kv storage test. Creates two accounts: one has predefined json
 * information in json field, another one has json information filled using set
 * account detail method
 */
class KVTest : public AmetsuchiTest {
 protected:
  void SetUp() override {
    AmetsuchiTest::SetUp();
<<<<<<< HEAD
    auto storageResult = StorageImpl::create(block_store_path, redishost_, redisport_, pgopt_);
    storageResult.match(
        [&](iroha::expected::Value<std::shared_ptr<StorageImpl>> &_storage) {
          storage = _storage.value;
        }, [](iroha::expected::Error<std::string> &error) {
          ASSERT_TRUE(0);
        }
    );
=======
    storage = StorageImpl::create(block_store_path, pgopt_);
>>>>>>> 4edb767e
    ASSERT_TRUE(storage);
    blocks = storage->getBlockQuery();
    wsv_query = storage->getWsvQuery();

    // First transaction in block1
    Transaction txn1_1;
    txn1_1.creator_account_id = "user1@ru";

    CreateRole createRole;
    createRole.role_name = "user";
    createRole.permissions = {
        can_add_peer, can_create_asset, can_get_my_account};

    // Create domain ru
    txn1_1.commands.push_back(std::make_shared<CreateRole>(createRole));
    CreateDomain createDomain;
    createDomain.domain_id = "ru";
    createDomain.user_default_role = "user";
    txn1_1.commands.push_back(std::make_shared<CreateDomain>(createDomain));

    // Create account user1
    CreateAccount createAccount1;
    createAccount1.account_name = account_name1;
    createAccount1.domain_id = domain_id;
    txn1_1.commands.push_back(std::make_shared<CreateAccount>(createAccount1));

    // Create account user2
    CreateAccount createAccount2;
    createAccount2.account_name = account_name2;
    createAccount2.domain_id = domain_id;
    txn1_1.commands.push_back(std::make_shared<CreateAccount>(createAccount2));

    // Set age for user2
    SetAccountDetail setAccount2Age;
    setAccount2Age.account_id = account_name2 + "@" + domain_id;
    setAccount2Age.key = "age";
    setAccount2Age.value = "24";
    txn1_1.commands.push_back(
        std::make_shared<SetAccountDetail>(setAccount2Age));

    Block block1;
    block1.height = 1;
    block1.transactions.push_back(txn1_1);
    block1.prev_hash.fill(0);
    auto block1hash = iroha::hash(block1);
    block1.hash = block1hash;
    block1.txs_number = block1.transactions.size();

    {
      std::unique_ptr<MutableStorage> ms;
      auto storageResult = storage->createMutableStorage();
      storageResult.match(
          [&](iroha::expected::Value<std::unique_ptr<MutableStorage>> &_storage) {
            ms = std::move(_storage.value);
          }, [](iroha::expected::Error<std::string> &error) {
            ASSERT_TRUE(0);
          }
      );
      ms->apply(block1, [](const auto &blk, auto &query, const auto &top_hash) {
        return true;
      });
      storage->commit(std::move(ms));
    }
  }

  std::shared_ptr<StorageImpl> storage;
  std::shared_ptr<BlockQuery> blocks;
  std::shared_ptr<WsvQuery> wsv_query;

  std::string domain_id = "ru";
  std::string account_name1 = "user1";
  std::string account_name2 = "user2";
};

/**
 * @given empty in account1
 * @when non existing detail is queried using GetAccountDetail
 * @then nullopt is returned
 */
TEST_F(KVTest, GetNonexistingDetail) {
  auto account_id1 = account_name1 + "@" + domain_id;
  auto account = wsv_query->getAccount(account_id1);

  auto age =
      wsv_query->getAccountDetail(account_id1, "user1@ru", "nonexisting-field");
  ASSERT_FALSE(age);
}

/**
 * @given storage with account containing age inserted using SetAccountDetail
 * @when get account detail is invoked
 * @then correct age of user2 is returned
 */
TEST_F(KVTest, SetAccountDetail) {
  auto account_id2 = account_name2 + "@" + domain_id;
  auto age = wsv_query->getAccountDetail(account_id2, "user1@ru", "age");

  ASSERT_TRUE(age);
  ASSERT_EQ(age.value(), "24");
}<|MERGE_RESOLUTION|>--- conflicted
+++ resolved
@@ -42,8 +42,7 @@
  protected:
   void SetUp() override {
     AmetsuchiTest::SetUp();
-<<<<<<< HEAD
-    auto storageResult = StorageImpl::create(block_store_path, redishost_, redisport_, pgopt_);
+    auto storageResult = StorageImpl::create(block_store_path, pgopt_);
     storageResult.match(
         [&](iroha::expected::Value<std::shared_ptr<StorageImpl>> &_storage) {
           storage = _storage.value;
@@ -51,9 +50,6 @@
           ASSERT_TRUE(0);
         }
     );
-=======
-    storage = StorageImpl::create(block_store_path, pgopt_);
->>>>>>> 4edb767e
     ASSERT_TRUE(storage);
     blocks = storage->getBlockQuery();
     wsv_query = storage->getWsvQuery();
