--- conflicted
+++ resolved
@@ -279,6 +279,9 @@
       MOCK_CONST_METHOD0(
           createOsPersistentState,
           boost::optional<std::shared_ptr<OrderingServicePersistentState>>());
+      MOCK_CONST_METHOD0(
+          createQueryExecutor,
+          boost::optional<std::shared_ptr<QueryExecutor>>());
       MOCK_METHOD1(doCommit, void(MutableStorage *storage));
       MOCK_METHOD1(insertBlock, bool(const shared_model::interface::Block &));
       MOCK_METHOD1(insertBlocks,
@@ -307,7 +310,25 @@
       MOCK_METHOD0(dropAll, void(void));
     };
 
-<<<<<<< HEAD
+    class MockPeerQueryFactory : public PeerQueryFactory {
+     public:
+      MOCK_CONST_METHOD0(createPeerQuery,
+                   boost::optional<std::shared_ptr<PeerQuery>>());
+    };
+
+    class MockBlockQueryFactory : public BlockQueryFactory {
+     public:
+      MOCK_CONST_METHOD0(createBlockQuery,
+                   boost::optional<std::shared_ptr<BlockQuery>>());
+    };
+
+    class MockOsPersistentStateFactory : public OsPersistentStateFactory {
+     public:
+      MOCK_CONST_METHOD0(
+          createOsPersistentState,
+          boost::optional<std::shared_ptr<OrderingServicePersistentState>>());
+    };
+
     class MockQueryExecutor : public QueryExecutor {
      public:
       MOCK_METHOD1(validateAndExecute_,
@@ -321,26 +342,6 @@
                    bool(const shared_model::interface::BlocksQuery &));
     };
 
-=======
-    class MockPeerQueryFactory : public PeerQueryFactory {
-     public:
-      MOCK_CONST_METHOD0(createPeerQuery,
-                   boost::optional<std::shared_ptr<PeerQuery>>());
-    };
-
-    class MockBlockQueryFactory : public BlockQueryFactory {
-     public:
-      MOCK_CONST_METHOD0(createBlockQuery,
-                   boost::optional<std::shared_ptr<BlockQuery>>());
-    };
-
-    class MockOsPersistentStateFactory : public OsPersistentStateFactory {
-     public:
-      MOCK_CONST_METHOD0(
-          createOsPersistentState,
-          boost::optional<std::shared_ptr<OrderingServicePersistentState>>());
-    };
->>>>>>> 8bb678d7
   }  // namespace ametsuchi
 }  // namespace iroha
 
