--- conflicted
+++ resolved
@@ -27,20 +27,12 @@
 inline auto txBuilder(
     const shared_model::interface::types::CounterType &counter,
     iroha::TimeType created_time = iroha::time::now(),
-<<<<<<< HEAD
-    uint8_t quorum = 3) {
-  return TestTransactionBuilder()
-      .createdTime(created_time)
-      .creatorAccountId("user@test")
-      .setAccountQuorum("user@test", counter)
-=======
     shared_model::interface::types::QuorumType quorum = 3,
     shared_model::interface::types::AccountIdType account_id = "user@test") {
   return TestTransactionBuilder()
       .createdTime(created_time)
       .creatorAccountId(account_id)
       .setAccountQuorum(account_id, counter)
->>>>>>> 1d856793
       .quorum(quorum);
 }
 
