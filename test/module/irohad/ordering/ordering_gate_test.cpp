--- conflicted
+++ resolved
@@ -278,15 +278,9 @@
   pushProposal(2);
   pushProposal(3);
 
-<<<<<<< HEAD
-  std::vector<decltype(ordering_gate.on_proposal())::value_type> messages;
-  ordering_gate.on_proposal().subscribe(
-      [&](auto val) { messages.push_back(val); });
-=======
   pushProposal(4);
   pushProposal(5);
   pushCommit(4);
->>>>>>> c93d30ef
 
   // proposals 2 and 3 must not be forwarded down the pipeline.
   EXPECT_EQ(2, messages.size());
