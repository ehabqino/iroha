--- conflicted
+++ resolved
@@ -110,13 +110,7 @@
     EXPECT_CALL(*storage, getBlockQuery()).WillRepeatedly(Return(block_query));
 
     auto qpi = std::make_shared<iroha::torii::QueryProcessorImpl>(
-<<<<<<< HEAD
-        storage, storage->getQueryExecutor());
-=======
-        storage,
-        std::make_shared<iroha::QueryExecutionImpl>(storage,
-                                                    pending_txs_storage));
->>>>>>> 1d856793
+        storage, storage->getQueryExecutor(), pending_txs_storage);
 
     //----------- Server run ----------------
     runner
