include "transaction.fbs";
include "commands.fbs";

namespace iroha;

file_identifier "IROH";
file_extension  "iroha";

enum Code: ubyte {COMMIT, FAIL, UNDECIDED} // TODO: maybe more?

table ConsensusEvent {
  peerSignatures: [Signature];
  transactions:   [TransactionWrapper];
  code:           Code;
}

// to make an array of nested flatbuffers, we should use this:
table TransactionWrapper {
  tx: [ubyte] (nested_flatbuffer: "Transaction");
}

// Can't consensus Is it OK?
table TransactionResponse {
<<<<<<< HEAD
  index:        ulong;
  code:         Code;
  transaction:  Transaction;
  message:      string;
=======
  message:              string  (required);
  code:                 Code;
  transactions:         [TransactionWrapper];
>>>>>>> 65e3b2bc
}

table ReceiverConfirmation {
  signature: Signature;
  hash:      [ubyte];
}

// what is Response?
//table Response {
//  message:   [Object];
//  code:      Code;
//  signature: Signature;
//}<|MERGE_RESOLUTION|>--- conflicted
+++ resolved
@@ -21,16 +21,10 @@
 
 // Can't consensus Is it OK?
 table TransactionResponse {
-<<<<<<< HEAD
-  index:        ulong;
-  code:         Code;
-  transaction:  Transaction;
-  message:      string;
-=======
   message:              string  (required);
+  index:                ulong;
   code:                 Code;
   transactions:         [TransactionWrapper];
->>>>>>> 65e3b2bc
 }
 
 table ReceiverConfirmation {
