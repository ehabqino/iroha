/*
Copyright Soramitsu Co., Ltd. 2016 All Rights Reserved.

Licensed under the Apache License, Version 2.0 (the "License");
you may not use this file except in compliance with the License.
You may obtain a copy of the License at

     http://www.apache.org/licenses/LICENSE-2.0

Unless required by applicable law or agreed to in writing, software
distributed under the License is distributed on an "AS IS" BASIS,
WITHOUT WARRANTIES OR CONDITIONS OF ANY KIND, either express or implied.
See the License for the specific language governing permissions and
limitations under the License.
*/
#include <arpa/inet.h>
#include <net/if.h>
#include <sys/ioctl.h>
#include <unistd.h>

#include <crypto/base64.hpp>
#include <crypto/signature.hpp>
#include <json.hpp>

#include <fstream>

namespace tools {
namespace make_sumeragi {

std::string interface = "eth0";
std::string name = "default";
std::string filename;

void parse_option(int argc, char *argv[]) {
<<<<<<< HEAD
    int c;
    while ((c = getopt(argc, argv, "o:i:n:h")) != -1) {
        switch (c) {
            case 'i':
                interface = optarg;
                break;
            case 'n':
                name = optarg;
                break;
            case 'o':
                filename = optarg;
                break;
            case 'h':
            default:
                std::cout << "Usage: " << argv[0] << " "
                          << "-o outputFileName "
                          << "-n peerName "
                          << "-i interface" << std::endl;
                exit(1);
        }
=======
  char c;
  while ((c = getopt(argc, argv, "o:i:n:h")) != -1) {
    switch (c) {
      case 'i':
        interface = optarg;
        break;
      case 'n':
        name = optarg;
        break;
      case 'o':
        filename = optarg;
        break;
      case 'h':
      default:
        std::cout << "Usage: " << argv[0] << " "
                  << "-o outputFileName "
                  << "-n peerName "
                  << "-i interface" << std::endl;
        exit(1);
>>>>>>> 2d796760
    }
  }
}

std::string getMyIp() {
  int sockfd;
  struct ifreq ifr;

  sockfd = socket(AF_INET, SOCK_DGRAM, 0);
  ifr.ifr_addr.sa_family = AF_INET;
  strncpy(ifr.ifr_name, interface.c_str(), IFNAMSIZ - 1);
  ioctl(sockfd, SIOCGIFADDR, &ifr);
  close(sockfd);
  return inet_ntoa(((struct sockaddr_in *)&ifr.ifr_addr)->sin_addr);
}

std::string getConfigStr() {
  nlohmann::json config;
  config["group"][0]["ip"] = config["me"]["ip"] = getMyIp();
  config["group"][0]["name"] = config["me"]["name"] = name;

  signature::KeyPair keyPair = signature::generateKeyPair();
  config["group"][0]["publicKey"] = config["me"]["publicKey"] =
      base64::encode(keyPair.publicKey);
  config["me"]["privateKey"] = base64::encode(keyPair.privateKey);

  std::cout << config.dump(2) << std::endl;
  return config.dump();
}
}
}

int main(int argc, char *argv[]) {
  tools::make_sumeragi::parse_option(argc, argv);

  std::string config = tools::make_sumeragi::getConfigStr();
  if (tools::make_sumeragi::filename != "") {
    std::cout << "============" << std::endl;
    std::cout << "output: " << tools::make_sumeragi::filename << std::endl;
    std::ofstream ofs;
    ofs.open(tools::make_sumeragi::filename);
    ofs << config << std::endl;
    ofs.close();
  }
  return 0;
}
//<|MERGE_RESOLUTION|>--- conflicted
+++ resolved
@@ -32,28 +32,6 @@
 std::string filename;
 
 void parse_option(int argc, char *argv[]) {
-<<<<<<< HEAD
-    int c;
-    while ((c = getopt(argc, argv, "o:i:n:h")) != -1) {
-        switch (c) {
-            case 'i':
-                interface = optarg;
-                break;
-            case 'n':
-                name = optarg;
-                break;
-            case 'o':
-                filename = optarg;
-                break;
-            case 'h':
-            default:
-                std::cout << "Usage: " << argv[0] << " "
-                          << "-o outputFileName "
-                          << "-n peerName "
-                          << "-i interface" << std::endl;
-                exit(1);
-        }
-=======
   char c;
   while ((c = getopt(argc, argv, "o:i:n:h")) != -1) {
     switch (c) {
@@ -73,7 +51,6 @@
                   << "-n peerName "
                   << "-i interface" << std::endl;
         exit(1);
->>>>>>> 2d796760
     }
   }
 }
