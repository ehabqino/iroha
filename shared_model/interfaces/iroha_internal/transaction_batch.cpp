--- conflicted
+++ resolved
@@ -5,143 +5,14 @@
 
 #include "interfaces/iroha_internal/transaction_batch.hpp"
 
-<<<<<<< HEAD
-#include <boost/range/adaptor/transformed.hpp>
-=======
 #include <algorithm>
 
->>>>>>> ee41b482
+#include <boost/range/adaptor/transformed.hpp>
 #include "utils/string_builder.hpp"
 
 namespace shared_model {
   namespace interface {
 
-<<<<<<< HEAD
-=======
-    /**
-     * check if all transactions belong to the same batch
-     * @param txs transactions to be checked
-     * @return true if all transactions from the same batch and false otherwise
-     */
-    static bool allTxsInSameBatch(const types::SharedTxsCollectionType &txs) {
-      if (txs.size() == 1) {
-        return true;
-      }
-
-      // take batch meta of the first transaction and compare it with batch
-      // metas of remaining transactions
-      auto batch_meta = txs.front()->batchMeta();
-      if (not batch_meta) {
-        return false;
-      }
-
-      return std::none_of(++txs.begin(),
-                          txs.end(),
-                          [front_batch_meta = batch_meta.value()](
-                              const std::shared_ptr<Transaction> tx) {
-                            return tx->batchMeta()
-                                ? **tx->batchMeta() != *front_batch_meta
-                                : false;
-                          });
-    };
-
-    template <typename TransactionValidator, typename FieldValidator>
-    iroha::expected::Result<TransactionBatch, std::string>
-    TransactionBatch::createTransactionBatch(
-        const types::SharedTxsCollectionType &transactions,
-        const validation::TransactionsCollectionValidator<TransactionValidator>
-            &validator,
-        const FieldValidator &field_validator) {
-      auto answer = validator.validate(transactions);
-
-      std::string reason_name = "Transaction batch: ";
-      validation::ReasonsGroupType batch_reason;
-      batch_reason.first = reason_name;
-      if (boost::empty(transactions)) {
-        batch_reason.second.emplace_back(
-            "Provided transactions are not from the same batch");
-      }
-      if (not allTxsInSameBatch(transactions)) {
-        batch_reason.second.emplace_back(
-            "Provided transactions are not from the same batch");
-      }
-      bool has_at_least_one_signature =
-          std::any_of(transactions.begin(),
-                      transactions.end(),
-                      [&field_validator, &batch_reason](const auto tx) {
-                        const auto &signatures = tx->signatures();
-                        if (not boost::empty(signatures)) {
-                          field_validator.validateSignatures(
-                              batch_reason, signatures, tx->payload());
-                          return true;
-                        }
-                        return false;
-                      });
-
-      if (not has_at_least_one_signature) {
-        batch_reason.second.emplace_back(
-            "Transaction batch should contain at least one signature");
-      }
-
-      if (not batch_reason.second.empty()) {
-        answer.addReason(std::move(batch_reason));
-      }
-
-      if (answer.hasErrors()) {
-        return iroha::expected::makeError(answer.reason());
-      }
-      return iroha::expected::makeValue(TransactionBatch(transactions));
-    }
-
-    template iroha::expected::Result<TransactionBatch, std::string>
-    TransactionBatch::createTransactionBatch(
-        const types::SharedTxsCollectionType &transactions,
-        const validation::DefaultUnsignedTransactionsValidator &validator,
-        const validation::FieldValidator &field_validator);
-
-    template iroha::expected::Result<TransactionBatch, std::string>
-    TransactionBatch::createTransactionBatch(
-        const types::SharedTxsCollectionType &transactions,
-        const validation::DefaultSignedTransactionsValidator &validator,
-        const validation::FieldValidator &field_validator);
-
-    // TODO: 11/08/2018 @muratovv move to own hpp file IR-1595
-    template <typename TransactionValidator, typename FieldValidator>
-    iroha::expected::Result<TransactionBatch, std::string>
-    TransactionBatch::createTransactionBatch(
-        std::shared_ptr<Transaction> transaction,
-        const TransactionValidator &transaction_validator,
-        const FieldValidator &field_validator) {
-      validation::ReasonsGroupType reason;
-      reason.first = "Transaction batch: ";
-      field_validator.validateSignatures(
-          reason, transaction->signatures(), transaction->payload());
-
-      auto answer = transaction_validator.validate(*transaction);
-      if (answer.hasErrors()) {
-        answer.addReason(std::move(reason));
-        return iroha::expected::makeError(answer.reason());
-      }
-      return iroha::expected::makeValue(
-          TransactionBatch(types::SharedTxsCollectionType{transaction}));
-    };
-
-    // TODO: 11/08/2018 @muratovv move instantiation to batch_helper.hpp IR-1595
-    template iroha::expected::Result<TransactionBatch, std::string>
-    TransactionBatch::createTransactionBatch(
-        std::shared_ptr<Transaction> transaction,
-        const validation::DefaultUnsignedTransactionValidator
-            &transaction_validator,
-        const validation::FieldValidator &field_validator);
-
-    template iroha::expected::Result<TransactionBatch, std::string>
-    TransactionBatch::createTransactionBatch(
-        std::shared_ptr<Transaction> transaction,
-        const validation::DefaultSignedTransactionValidator
-            &transaction_validator,
-        const validation::FieldValidator &field_validator);
-
->>>>>>> ee41b482
     const types::SharedTxsCollectionType &TransactionBatch::transactions()
         const {
       return transactions_;
