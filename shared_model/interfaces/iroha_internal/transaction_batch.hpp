/**
 * Copyright Soramitsu Co., Ltd. All Rights Reserved.
 * SPDX-License-Identifier: Apache-2.0
 */

#ifndef IROHA_TRANSACTION_BATCH_HPP
#define IROHA_TRANSACTION_BATCH_HPP

#include "common/result.hpp"
#include "interfaces/common_objects/transaction_sequence_common.hpp"
#include "validators/field_validator.hpp"
#include "validators/transactions_collection/transactions_collection_validator.hpp"

namespace shared_model {
  namespace interface {

    class TransactionBatch {
     public:
      TransactionBatch() = delete;
<<<<<<< HEAD
=======
      TransactionBatch(const TransactionBatch &) = default;
      TransactionBatch(TransactionBatch &&) = default;
>>>>>>> 1d856793

      /**
       * Create transaction batch out of collection of transactions
       * @tparam TransactionValidator validates every single transaction
       * @tparam OrderValidator validates order of transactions
       * @param transactions collection of transactions, should be from the same
       * batch
       * @param validator transactions collection validator with provided
       * transaction validator and order validator
       * @return valid batch of transactions
       */
      template <typename TransactionValidator,
                typename FieldValidator = validation::FieldValidator>
      static iroha::expected::Result<TransactionBatch, std::string>
      createTransactionBatch(const types::SharedTxsCollectionType &transactions,
                             const validation::TransactionsCollectionValidator<
                                 TransactionValidator> &validator,
                             const FieldValidator & = FieldValidator());

      /**
       * Creates transaction batch from single transaction
       * @tparam TransactionValidator validates every single transaction
       * @param transaction is transaction being validated and used to create
       * batch
       * @param transaction_validator transaction validation logic
       * @return batch with single transaction
       * @note transactions in such batches may not have batch meta information
       */
      template <typename TransactionValidator,
                typename FieldValidator = validation::FieldValidator>
      static iroha::expected::Result<TransactionBatch, std::string>
      createTransactionBatch(
          std::shared_ptr<Transaction> transaction,
          const TransactionValidator &transaction_validator =
              TransactionValidator(),
          const FieldValidator &field_validator = FieldValidator());

      explicit TransactionBatch(
          const types::SharedTxsCollectionType &transactions)
          : transactions_(transactions) {}

      /**
       * Get transactions list
       * @return list of transactions from the batch
       */
      const types::SharedTxsCollectionType &transactions() const;

      /**
       * Get the concatenation of reduced hashes as a single hash
       * @param reduced_hashes collection of reduced hashes
       * @return concatenated reduced hashes
       */
      const types::HashType &reducedHash() const;

      /**
       * Checks if every transaction has quorum signatures
       * @return true if every transaction has quorum signatures, false
       * otherwise
       */
      bool hasAllSignatures() const;

      bool operator==(const TransactionBatch &rhs) const;

      /**
       * @return string representation of the object
       */
      std::string toString() const;

      /**
       * Add signature to concrete transaction in the batch
       * @param number_of_tx - number of transaction for inserting signature
       * @param singed - signed blob of transaction
       * @param public_key - public key of inserter
       * @return true if signature has been inserted
       */
      bool addSignature(size_t number_of_tx,
                        const shared_model::crypto::Signed &signed_blob,
                        const shared_model::crypto::PublicKey &public_key);

      /**
       * Get the concatenation of reduced hashes as a single hash
       * That kind of hash does not respect batch type
       * @tparam Collection type of const ref iterator
       * @param reduced_hashes
       * @return concatenated reduced hashes
       */
      template <typename Collection>
      static types::HashType calculateReducedBatchHash(
          const Collection &reduced_hashes) {
        std::stringstream concatenated_hash;
        for (const auto &hash : reduced_hashes) {
          concatenated_hash << hash.hex();
        }
        return types::HashType::fromHexString(concatenated_hash.str());
      }

     private:
      types::SharedTxsCollectionType transactions_;

      mutable boost::optional<types::HashType> reduced_hash_;
    };
  }  // namespace interface
}  // namespace shared_model

#endif  // IROHA_TRANSACTION_BATCH_HPP<|MERGE_RESOLUTION|>--- conflicted
+++ resolved
@@ -17,11 +17,8 @@
     class TransactionBatch {
      public:
       TransactionBatch() = delete;
-<<<<<<< HEAD
-=======
       TransactionBatch(const TransactionBatch &) = default;
       TransactionBatch(TransactionBatch &&) = default;
->>>>>>> 1d856793
 
       /**
        * Create transaction batch out of collection of transactions
