/*
Copyright Soramitsu Co., Ltd. 2016 All Rights Reserved.

Licensed under the Apache License, Version 2.0 (the "License");
you may not use this file except in compliance with the License.
You may obtain a copy of the License at

     http://www.apache.org/licenses/LICENSE-2.0

Unless required by applicable law or agreed to in writing, software
distributed under the License is distributed on an "AS IS" BASIS,
WITHOUT WARRANTIES OR CONDITIONS OF ANY KIND, either express or implied.
See the License for the specific language gover
ning permissions and
limitations under the License.
*/

#include <json.hpp>
#include <util/exception.hpp>
#include <util/logger.hpp>

#include "peer_service_with_json.hpp"
#include "config_format.hpp"

using PeerServiceConfig = config::PeerServiceConfig;
using nlohmann::json;

PeerServiceConfig::PeerServiceConfig() {
}

PeerServiceConfig& PeerServiceConfig::getInstance() {
  static PeerServiceConfig serviceConfig;
  return serviceConfig;
}

<<<<<<< HEAD
std::string PeerServiceConfig::getMyPublicKey() {
  if (auto config = openConfig(getConfigName())) {
    return (*config)["me"]["publicKey"].get<std::string>();
  }
  return "";
}

std::string PeerServiceConfig::getMyPrivateKey() {
  if (auto config = openConfig(getConfigName())) {
    return (*config)["me"]["privateKey"].get<std::string>();
  }
  return "";
}

std::string PeerServiceConfig::getMyIp() {
  if (auto config = openConfig(getConfigName())) {
    return (*config)["me"]["ip"].get<std::string>();
  }
  return "";
}

double PeerServiceConfig::getMaxTrustScore() {
    return 1.0; // WIP　to support trustRate = 1.0
}

bool PeerServiceConfig::isExistIP( const std::string &ip ) {
  return findPeerIP( std::move(ip) ) != peerList.end();
}
bool PeerServiceConfig::isExistPublicKey( const std::string &publicKey ) {
  return findPeerPublicKey( std::move(publicKey) ) != peerList.end();
}

std::vector<peer::Node>::iterator PeerServiceConfig::findPeerIP( const std::string &ip ) {
  return std::find_if( peerList.begin(), peerList.end(),
                       [&ip]( const peer::Node& p ) { return p.getIP() == ip; } );
}

std::vector<peer::Node>::iterator PeerServiceConfig::findPeerPublicKey( const std::string &publicKey ) {
  return std::find_if( peerList.begin(), peerList.end(),
                       [&publicKey]( const peer::Node& p ) { return p.getPublicKey() == publicKey; } );
}


std::vector<std::unique_ptr<peer::Node>> PeerServiceConfig::getPeerList() {
  initialziePeerList_from_json();

  std::vector<std::unique_ptr<peer::Node>> nodes;
  for( auto &&node : peerList )
    nodes.push_back( std::make_unique<peer::Node>( node.getIP(), node.getPublicKey(), node.getTrustScore() ) );
  sort( nodes.begin(), nodes.end(),
        []( const std::unique_ptr<peer::Node> &a, const std::unique_ptr<peer::Node> &b ) { return a->getTrustScore() > b->getTrustScore(); } );
    return nodes;
}
std::vector<std::string> PeerServiceConfig::getIpList() {
  std::vector<std::string> ret_ips;
  for( auto &&node : peerList )
    ret_ips.push_back( node.getIP() );
  return ret_ips;
}

// invoke to issue transaction
void PeerServiceConfig::toIssue_addPeer( const peer::Node& peer ) {
    if( isExistIP(peer.getIP()) || isExistPublicKey(peer.getPublicKey()) ) return;
    /*
    auto txPeer = TransactionBuilder<Add<Peer>>()
            .setSenderPublicKey(getMyPublicKey())
            .setPeer( txbuilder::createPeer( peer.getPublicKey(), peer.getIP(), txbuilder::createTrust(peer.getTrustScore(),true) ) )
            .build();
    */
    //connection::iroha::PeerService::Torii::send( getMyPublicKey(), txPeer );
}
void PeerServiceConfig::toIssue_distructPeer( const std::string &publicKey ) {
    auto it = findPeerPublicKey( publicKey );
    /*
    auto txPeer = TransactionBuilder<Update<Peer>>()
            .setSenderPublicKey(getMyPublicKey())
            .setPeer(txbuilder::createPeer(publicKey, "", txbuilder::createTrust(it->getTrustScore()-1.0, true)))
            .build();
    */
    //connection::iroha::PeerService::Torii::send( getMyPublicKey(), txPeer );
}
void PeerServiceConfig::toIssue_removePeer( const std::string &publicKey ) {
    /*
    auto txPeer = TransactionBuilder<Remove<Peer>>()
            .setSenderPublicKey(getMyPublicKey())
            .setPeer(txbuilder::createPeer(publicKey, "", txbuilder::createTrust(0.0, false)))
            .build();
    */
    //connection::iroha::PeerService::Torii::send( getMyPublicKey(), txPeer );
}
void PeerServiceConfig::toIssue_creditPeer( const std::string &publicKey ) {
    auto it = findPeerPublicKey( publicKey );
    if( it->getTrustScore() == getMaxTrustScore() ) return;
    /*
    auto txPeer = TransactionBuilder<Update<Peer>>()
            .setSenderPublicKey(getMyPublicKey())
            .setPeer(txbuilder::createPeer(publicKey, "",
                                           txbuilder::createTrust(std::min( getMaxTrustScore(), it->getTrustScore()+1.0 ), true)))
            .build();
    */
    //connection::iroha::PeerService::Torii::send( getMyPublicKey(), txPeer );
}



bool PeerServiceConfig::addPeer( const peer::Node &peer ) {
  try {
    if( isExistIP( peer.getIP() ) )
      throw exception::service::DuplicationIPException(peer.getIP());
    if( isExistPublicKey( peer.getPublicKey() ) )
      throw exception::service::DuplicationPublicKeyException(peer.getPublicKey());
    peerList.emplace_back( std::move(peer));
  } catch( exception::service::DuplicationPublicKeyException& e ) {
    logger::warning("addPeer") << e.what();
    return false;
  } catch( exception::service::DuplicationIPException& e ) {
    logger::warning("addPeer") << e.what();
    return false;
=======
std::string PeerServiceConfig::getMyPublicKeyWithDefault(const std::string& defaultValue) {
  auto config = getConfigData();
  if (!config.is_null()) {
    return getConfigData()["me"].value("publicKey", defaultValue);
>>>>>>> 1b9160d6
  }
  return defaultValue;
}

std::string PeerServiceConfig::getMyPrivateKeyWithDefault(const std::string& defaultValue) {
  auto config = getConfigData();
  if (!config.is_null()) {
    return getConfigData()["me"].value("privateKey", defaultValue);
  }
  return defaultValue;
}

std::string PeerServiceConfig::getMyIpWithDefault(const std::string& defaultValue) {
  auto config = getConfigData();
  if (!config.is_null()) {
    return getConfigData()["me"].value("ip", defaultValue);
  }
  return defaultValue;
}

double PeerServiceConfig::getMaxTrustScoreWithDefault(double defaultValue) {
  return getConfigData().value("max_trust_score", defaultValue);
}

void PeerServiceConfig::parseConfigDataFromString(std::string&& jsonStr) {
  try {
    if (!ConfigFormat::getInstance().ensureFormatSumeragi(jsonStr)) {
      throw exception::ParseFromStringException(getConfigName());
    }
    _configData = json::parse(std::move(jsonStr));
  } catch (exception::ParseFromStringException& e) {
    logger::warning("peer service config") << e.what();
    logger::warning("peer service config") << getConfigName() << " is set to be default.";
  }
}

std::string PeerServiceConfig::getConfigName() {
  return "config/sumeragi.json";
}

double PeerServiceConfig::getMaxTrustScore() {
  return this->getMaxTrustScoreWithDefault(10.0); // WIP to support trustRate = 10.0
}

std::vector<json> PeerServiceConfig::getGroup() {
  auto config = getConfigData();
  if (!config.is_null()) {
     return getConfigData()["group"].get<std::vector<json>>();
  }

  // default value
  return std::vector<json>({
      json({
        {"ip","172.17.0.3"},
        {"name","mizuki"},
        {"publicKey","jDQTiJ1dnTSdGH+yuOaPPZIepUj1Xt3hYOvLQTME3V0="}
      }),
      json({
        {"ip","172.17.0.4"},
        {"name","natori"},
        {"publicKey","Q5PaQEBPQLALfzYmZyz9P4LmCNfgM5MdN1fOuesw3HY="}
      }),
      json({
        {"ip","172.17.0.5"},
        {"name","kabohara"},
        {"publicKey","f5MWZUZK9Ga8XywDia68pH1HLY/Ts0TWBHsxiFDR0ig="}
      }),
      json({
        {"ip","172.17.0.6"},
        {"name","samari"},
        {"publicKey","Sht5opDIxbyK+oNuEnXUs5rLbrvVgb2GjSPfqIYGFdU="}
      })
    });
}<|MERGE_RESOLUTION|>--- conflicted
+++ resolved
@@ -33,7 +33,6 @@
   return serviceConfig;
 }
 
-<<<<<<< HEAD
 std::string PeerServiceConfig::getMyPublicKey() {
   if (auto config = openConfig(getConfigName())) {
     return (*config)["me"]["publicKey"].get<std::string>();
@@ -152,12 +151,6 @@
   } catch( exception::service::DuplicationIPException& e ) {
     logger::warning("addPeer") << e.what();
     return false;
-=======
-std::string PeerServiceConfig::getMyPublicKeyWithDefault(const std::string& defaultValue) {
-  auto config = getConfigData();
-  if (!config.is_null()) {
-    return getConfigData()["me"].value("publicKey", defaultValue);
->>>>>>> 1b9160d6
   }
   return defaultValue;
 }
