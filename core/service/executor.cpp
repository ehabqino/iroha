--- conflicted
+++ resolved
@@ -219,9 +219,6 @@
     }
 
     void execute(const Transaction& tx){
-<<<<<<< HEAD
-        if(tx.type() == "add"){
-=======
         logger::info("executor") << "Executor";
         logger::info("executor")  << "DebugString:"<< tx.DebugString();
         logger::info("executor") << "tx type(): " << tx.type();
@@ -229,7 +226,6 @@
         std::transform(cbegin(type), cend(type), begin(type), ::tolower);
 
         if(type == "add"){
->>>>>>> 2588ad03
             add(tx);
         }else if(type == "transfer"){
             transfer(tx);
